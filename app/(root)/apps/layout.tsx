--- conflicted
+++ resolved
@@ -20,40 +20,6 @@
   };
 
   return (
-<<<<<<< HEAD
-    <NotificationProvider>
-      <div className="relative w-full h-full">
-        <title>Apps | Tasty Creative</title>
-        {/* Pink themed background with decorative elements */}
-        <div className="fixed inset-0 bg-gradient-to-br from-gray-50 via-pink-50/30 to-rose-50/50 dark:from-gray-900 dark:via-gray-800/70 dark:to-gray-900/80 -z-50 transition-colors"></div>
-        <div className="fixed top-10 right-10 w-72 h-72 bg-pink-300/20 dark:bg-pink-600/15 rounded-full blur-3xl -z-40"></div>
-        <div className="fixed bottom-10 left-10 w-96 h-96 bg-rose-300/15 dark:bg-rose-600/10 rounded-full blur-3xl -z-40"></div>
-        <div className="fixed top-1/2 left-1/2 transform -translate-x-1/2 -translate-y-1/2 w-80 h-80 bg-pink-200/10 dark:bg-pink-700/8 rounded-full blur-3xl -z-40"></div>
-
-        {/* Fixed Notification Bell - Top Right */}
-        <div className="fixed top-3 right-3 sm:top-4 sm:right-4 z-50">
-          <div className="bg-white/80 dark:bg-gray-800/80 backdrop-blur-md rounded-full shadow-lg border border-pink-200/50 dark:border-pink-500/30 hover:shadow-xl transition-all duration-300 hover:border-pink-300/60 dark:hover:border-pink-400/50">
-            <NotificationBell className="sm:scale-100 scale-90" />
-          </div>
-        </div>
-
-        {/* Back Button - Only show on sub-pages but not on pod-new routes */}
-        {isSubPage && !isPodNewRoute && (
-          <button
-            //initial={{ opacity: 0, x: -20 }}
-            //animate={{ opacity: 1, x: 0 }}
-            //exit={{ opacity: 0, x: -20 }}
-            //transition={{ duration: 0.3 }}
-            onClick={handleBack}
-            className="fixed top-4 left-4 z-50 group flex items-center gap-2 px-4 py-2 bg-white/80 dark:bg-gray-800/80 backdrop-blur-md rounded-full shadow-lg hover:shadow-xl transition-all duration-300 border border-pink-200/50 dark:border-pink-500/30 hover:border-pink-300/60 dark:hover:border-pink-400/50"
-          >
-            <ChevronLeft className="w-5 h-5 transition-transform group-hover:-translate-x-1" />
-            <span className="font-medium text-gray-700 dark:text-gray-200">
-              Back to Apps
-            </span>
-          </button>
-        )}
-=======
     <div className="relative w-full h-full">
       <title>Apps | Tasty Creative</title>
       {/* Pink themed background with decorative elements */}
@@ -61,7 +27,6 @@
       <div className="fixed top-10 right-10 w-72 h-72 bg-pink-300/20 dark:bg-pink-600/15 rounded-full blur-3xl -z-40"></div>
       <div className="fixed bottom-10 left-10 w-96 h-96 bg-rose-300/15 dark:bg-rose-600/10 rounded-full blur-3xl -z-40"></div>
       <div className="fixed top-1/2 left-1/2 transform -translate-x-1/2 -translate-y-1/2 w-80 h-80 bg-pink-200/10 dark:bg-pink-700/8 rounded-full blur-3xl -z-40"></div>
->>>>>>> d30241b6
 
       {/* Back Button - Only show on sub-pages */}
       {isSubPage && (
@@ -92,15 +57,43 @@
           <div className="absolute inset-0 bg-gradient-to-t from-transparent via-pink-50/10 dark:via-pink-800/10 to-transparent" />
         </div>
 
-<<<<<<< HEAD
+        {/* Back Button - Only show on sub-pages but not on pod-new routes */}
+        {isSubPage && !isPodNewRoute && (
+          <button
+            //initial={{ opacity: 0, x: -20 }}
+            //animate={{ opacity: 1, x: 0 }}
+            //exit={{ opacity: 0, x: -20 }}
+            //transition={{ duration: 0.3 }}
+            onClick={handleBack}
+            className="fixed top-4 left-4 z-50 group flex items-center gap-2 px-4 py-2 bg-white/80 dark:bg-gray-800/80 backdrop-blur-md rounded-full shadow-lg hover:shadow-xl transition-all duration-300 border border-pink-200/50 dark:border-pink-500/30 hover:border-pink-300/60 dark:hover:border-pink-400/50"
+          >
+            <ChevronLeft className="w-5 h-5 transition-transform group-hover:-translate-x-1" />
+            <span className="font-medium text-gray-700 dark:text-gray-200">
+              Back to Apps
+            </span>
+          </button>
+        )}
+
+        {/* Page Content */}
+        <div className="relative w-full h-full">
+          {/* Fluid Animation Overlay */}
+          <div
+            className="absolute inset-0 pointer-events-none"
+            //initial={{ opacity: 0 }}
+            //animate={{ opacity: 1 }}
+            //transition={{ duration: 0.3 }}
+          >
+            <div className="absolute inset-0 bg-gradient-to-t from-transparent via-pink-50/10 dark:via-pink-800/10 to-transparent" />
+          </div>
+
+          {/* Children Content */}
+          <div className={`relative z-10 h-full ${isSubPage ? "pt-12" : ""}`}>
+            {children}
+          </div>
+        </div>
+
         {/* Debug Component - Remove in production */}
         <NotificationDebugger />
-=======
-        {/* Children Content */}
-        <div className={`relative z-10 h-full ${isSubPage ? "pt-12" : ""}`}>
-          {children}
-        </div>
->>>>>>> d30241b6
       </div>
 
       {/* Debug Component - Remove in production */}
