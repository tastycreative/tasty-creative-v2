"use client";
import { usePathname, useRouter } from "next/navigation";
import { ChevronLeft } from "lucide-react";
import NotificationBell from "@/components/notifications/NotificationBell";
import NotificationDebugger from "@/components/NotificationDebugger";
import { NotificationProvider } from "@/contexts/NotificationContext";

export default function AppsLayout({
  children,
}: {
  children: React.ReactNode;
}) {
  const pathname = usePathname();
  const router = useRouter();
  const isSubPage = pathname !== "/apps";
  const isPodNewRoute = pathname?.startsWith("/apps/pod-new");

  // Handle back navigation with animation
  const handleBack = () => {
    router.push("/apps");
  };

  return (
<<<<<<< HEAD
    <div className="relative w-full h-full">
      <title>Apps | Tasty Creative</title>
      {/* Pink themed background with decorative elements */}
      <div className="fixed inset-0 bg-gradient-to-br from-gray-50 via-pink-50/30 to-rose-50/50 dark:from-gray-900 dark:via-gray-800/70 dark:to-gray-900/80 -z-50 transition-colors"></div>
      <div className="fixed top-10 right-10 w-72 h-72 bg-pink-300/20 dark:bg-pink-600/15 rounded-full blur-3xl -z-40"></div>
      <div className="fixed bottom-10 left-10 w-96 h-96 bg-rose-300/15 dark:bg-rose-600/10 rounded-full blur-3xl -z-40"></div>
      <div className="fixed top-1/2 left-1/2 transform -translate-x-1/2 -translate-y-1/2 w-80 h-80 bg-pink-200/10 dark:bg-pink-700/8 rounded-full blur-3xl -z-40"></div>

      {/* Back Button - Only show on sub-pages but not pod-new routes */}
      {isSubPage && !isPodNewRoute && (
        <button
          //initial={{ opacity: 0, x: -20 }}
          //animate={{ opacity: 1, x: 0 }}
          //exit={{ opacity: 0, x: -20 }}
          //transition={{ duration: 0.3 }}
          onClick={handleBack}
          className="fixed top-4 left-4 z-50 group flex items-center gap-2 px-4 py-2 bg-white/80 dark:bg-gray-800/80 backdrop-blur-md rounded-full shadow-lg hover:shadow-xl transition-all duration-300 border border-pink-200/50 dark:border-pink-500/30 hover:border-pink-300/60 dark:hover:border-pink-400/50"
        >
          <ChevronLeft className="w-5 h-5 transition-transform group-hover:-translate-x-1" />
          <span className="font-medium text-gray-700 dark:text-gray-200">
            Back to Apps
          </span>
        </button>
      )}

      {/* Page Content */}
=======
    <NotificationProvider>
>>>>>>> 314b731d
      <div className="relative w-full h-full">
        <title>Apps | Tasty Creative</title>
        {/* Pink themed background with decorative elements */}
        <div className="fixed inset-0 bg-gradient-to-br from-gray-50 via-pink-50/30 to-rose-50/50 dark:from-gray-900 dark:via-gray-800/70 dark:to-gray-900/80 -z-50 transition-colors"></div>
        <div className="fixed top-10 right-10 w-72 h-72 bg-pink-300/20 dark:bg-pink-600/15 rounded-full blur-3xl -z-40"></div>
        <div className="fixed bottom-10 left-10 w-96 h-96 bg-rose-300/15 dark:bg-rose-600/10 rounded-full blur-3xl -z-40"></div>
        <div className="fixed top-1/2 left-1/2 transform -translate-x-1/2 -translate-y-1/2 w-80 h-80 bg-pink-200/10 dark:bg-pink-700/8 rounded-full blur-3xl -z-40"></div>

        {/* Fixed Notification Bell - Top Right */}
        <div className="fixed top-3 right-3 sm:top-4 sm:right-4 z-50">
          <div className="bg-white/80 dark:bg-gray-800/80 backdrop-blur-md rounded-full shadow-lg border border-pink-200/50 dark:border-pink-500/30 hover:shadow-xl transition-all duration-300 hover:border-pink-300/60 dark:hover:border-pink-400/50">
            <NotificationBell className="sm:scale-100 scale-90" />
          </div>
        </div>

<<<<<<< HEAD
        {/* Children Content */}
        <div
          className={`relative z-10 h-full ${isSubPage && !isPodNewRoute ? "pt-12" : ""}`}
        >
          {children}
        </div>
      </div>
    </div>
=======
        {/* Back Button - Only show on sub-pages */}
        {isSubPage && (
          <button
            //initial={{ opacity: 0, x: -20 }}
            //animate={{ opacity: 1, x: 0 }}
            //exit={{ opacity: 0, x: -20 }}
            //transition={{ duration: 0.3 }}
            onClick={handleBack}
            className="fixed top-4 left-4 z-50 group flex items-center gap-2 px-4 py-2 bg-white/80 dark:bg-gray-800/80 backdrop-blur-md rounded-full shadow-lg hover:shadow-xl transition-all duration-300 border border-pink-200/50 dark:border-pink-500/30 hover:border-pink-300/60 dark:hover:border-pink-400/50"
          >
            <ChevronLeft className="w-5 h-5 transition-transform group-hover:-translate-x-1" />
            <span className="font-medium text-gray-700 dark:text-gray-200">
              Back to Apps
            </span>
          </button>
        )}

        {/* Page Content */}
        <div className="relative w-full h-full">
          {/* Fluid Animation Overlay */}
          <div
            className="absolute inset-0 pointer-events-none"
            //initial={{ opacity: 0 }}
            //animate={{ opacity: 1 }}
            //transition={{ duration: 0.3 }}
          >
            <div className="absolute inset-0 bg-gradient-to-t from-transparent via-pink-50/10 dark:via-pink-800/10 to-transparent" />
          </div>

          {/* Children Content */}
          <div className={`relative z-10 h-full ${isSubPage ? "pt-12" : ""}`}>
            {children}
          </div>
        </div>

        {/* Debug Component - Remove in production */}
        <NotificationDebugger />

      </div>
    </NotificationProvider>
>>>>>>> 314b731d
  );
}<|MERGE_RESOLUTION|>--- conflicted
+++ resolved
@@ -21,36 +21,7 @@
   };
 
   return (
-<<<<<<< HEAD
-    <div className="relative w-full h-full">
-      <title>Apps | Tasty Creative</title>
-      {/* Pink themed background with decorative elements */}
-      <div className="fixed inset-0 bg-gradient-to-br from-gray-50 via-pink-50/30 to-rose-50/50 dark:from-gray-900 dark:via-gray-800/70 dark:to-gray-900/80 -z-50 transition-colors"></div>
-      <div className="fixed top-10 right-10 w-72 h-72 bg-pink-300/20 dark:bg-pink-600/15 rounded-full blur-3xl -z-40"></div>
-      <div className="fixed bottom-10 left-10 w-96 h-96 bg-rose-300/15 dark:bg-rose-600/10 rounded-full blur-3xl -z-40"></div>
-      <div className="fixed top-1/2 left-1/2 transform -translate-x-1/2 -translate-y-1/2 w-80 h-80 bg-pink-200/10 dark:bg-pink-700/8 rounded-full blur-3xl -z-40"></div>
-
-      {/* Back Button - Only show on sub-pages but not pod-new routes */}
-      {isSubPage && !isPodNewRoute && (
-        <button
-          //initial={{ opacity: 0, x: -20 }}
-          //animate={{ opacity: 1, x: 0 }}
-          //exit={{ opacity: 0, x: -20 }}
-          //transition={{ duration: 0.3 }}
-          onClick={handleBack}
-          className="fixed top-4 left-4 z-50 group flex items-center gap-2 px-4 py-2 bg-white/80 dark:bg-gray-800/80 backdrop-blur-md rounded-full shadow-lg hover:shadow-xl transition-all duration-300 border border-pink-200/50 dark:border-pink-500/30 hover:border-pink-300/60 dark:hover:border-pink-400/50"
-        >
-          <ChevronLeft className="w-5 h-5 transition-transform group-hover:-translate-x-1" />
-          <span className="font-medium text-gray-700 dark:text-gray-200">
-            Back to Apps
-          </span>
-        </button>
-      )}
-
-      {/* Page Content */}
-=======
     <NotificationProvider>
->>>>>>> 314b731d
       <div className="relative w-full h-full">
         <title>Apps | Tasty Creative</title>
         {/* Pink themed background with decorative elements */}
@@ -66,18 +37,8 @@
           </div>
         </div>
 
-<<<<<<< HEAD
-        {/* Children Content */}
-        <div
-          className={`relative z-10 h-full ${isSubPage && !isPodNewRoute ? "pt-12" : ""}`}
-        >
-          {children}
-        </div>
-      </div>
-    </div>
-=======
-        {/* Back Button - Only show on sub-pages */}
-        {isSubPage && (
+        {/* Back Button - Only show on sub-pages but not on pod-new routes */}
+        {isSubPage && !isPodNewRoute && (
           <button
             //initial={{ opacity: 0, x: -20 }}
             //animate={{ opacity: 1, x: 0 }}
@@ -113,9 +74,7 @@
 
         {/* Debug Component - Remove in production */}
         <NotificationDebugger />
-
       </div>
     </NotificationProvider>
->>>>>>> 314b731d
   );
 }