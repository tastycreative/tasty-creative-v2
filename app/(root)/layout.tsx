import { auth } from "@/auth";

import ContentLayout from "@/components/ContentLayout";
import { RootLayoutClient } from "@/components/RootLayoutClient";
import { Metadata } from "next";
import { redirect } from "next/navigation";
import { SidebarProvider } from "@/components/SidebarProvider";
import NotificationBell from "@/components/notifications/NotificationBell";

export const metadata: Metadata = {
  title: {
    template: "%s | Tasty Creative",
    default: "",
  },
  description: "Tasty Creative",
};

export default async function RootLayout({
  children,
}: {
  children: React.ReactNode;
}) {
  const session = await auth();

  if (!session) {
    redirect("/");
  }

  return (
    <SidebarProvider>
<<<<<<< HEAD
      <RootLayoutClient>{children}</RootLayoutClient>
=======
      {/* Base background layer - admin dashboard style */}
      <div className="fixed inset-0 bg-gradient-to-br from-gray-50 via-pink-50/30 to-rose-50/50 dark:from-gray-900 dark:via-gray-800/70 dark:to-gray-900/80 -z-50 transition-colors"></div>

      {/* Main content container */}
      <div className="min-h-screen flex justify-center relative">
        <div className="min-h-screen flex flex-col relative w-full max-w-[1600px]">
          {/* Enhanced decorative background elements - pinkish circles */}
          <div className="fixed inset-0 -z-40 overflow-hidden pointer-events-none">
            <div className="absolute top-20 right-10 w-96 h-96 bg-gradient-to-r from-pink-200/40 to-rose-200/40 dark:from-pink-600/20 dark:to-rose-600/20 rounded-full blur-3xl animate-pulse" />
            <div className="absolute bottom-32 left-20 w-80 h-80 bg-gradient-to-r from-pink-100/50 to-rose-100/50 dark:from-pink-700/30 dark:to-rose-700/30 rounded-full blur-3xl animate-pulse" />
            <div className="absolute top-1/3 left-1/2 -translate-x-1/2 w-[600px] h-[400px] bg-gradient-to-r from-pink-50/30 to-rose-50/30 dark:from-pink-800/20 dark:to-rose-800/20 rounded-full blur-3xl" />
            <div className="absolute bottom-10 right-1/3 w-64 h-64 bg-gradient-to-r from-rose-200/30 to-pink-200/30 dark:from-rose-600/20 dark:to-pink-600/20 rounded-full blur-2xl animate-pulse" />
            <div className="absolute top-1/4 left-10 w-48 h-48 bg-gradient-to-r from-pink-300/20 to-rose-300/20 dark:from-pink-500/15 dark:to-rose-500/15 rounded-full blur-2xl animate-pulse" />
            <div className="absolute bottom-1/3 right-10 w-32 h-32 bg-gradient-to-r from-rose-100/40 to-pink-100/40 dark:from-rose-700/25 dark:to-pink-700/25 rounded-full blur-xl animate-pulse" />
            <div className="absolute top-2/3 left-1/4 w-40 h-40 bg-gradient-to-r from-pink-200/25 to-rose-200/25 dark:from-pink-600/15 dark:to-rose-600/15 rounded-full blur-2xl animate-pulse" />
          </div>

          {/* Fixed Notification Bell - Top Right */}
          <div className="fixed top-3 right-3 sm:top-4 sm:right-4 z-50">
            <div className="bg-white/80 dark:bg-gray-800/80 backdrop-blur-md rounded-full shadow-lg border border-pink-200/50 dark:border-pink-500/30 hover:shadow-xl transition-all duration-300 hover:border-pink-300/60 dark:hover:border-pink-400/50">
              <NotificationBell className="sm:scale-100 scale-90" />
            </div>
          </div>

          {/* Content */}
          <div className="relative z-10">
            <ContentLayout>{children}</ContentLayout>
          </div>
        </div>
      </div>
>>>>>>> 0271c0bf
    </SidebarProvider>
  );
}<|MERGE_RESOLUTION|>--- conflicted
+++ resolved
@@ -1,7 +1,6 @@
 import { auth } from "@/auth";
 
 import ContentLayout from "@/components/ContentLayout";
-import { RootLayoutClient } from "@/components/RootLayoutClient";
 import { Metadata } from "next";
 import { redirect } from "next/navigation";
 import { SidebarProvider } from "@/components/SidebarProvider";
@@ -28,9 +27,6 @@
 
   return (
     <SidebarProvider>
-<<<<<<< HEAD
-      <RootLayoutClient>{children}</RootLayoutClient>
-=======
       {/* Base background layer - admin dashboard style */}
       <div className="fixed inset-0 bg-gradient-to-br from-gray-50 via-pink-50/30 to-rose-50/50 dark:from-gray-900 dark:via-gray-800/70 dark:to-gray-900/80 -z-50 transition-colors"></div>
 
@@ -61,7 +57,6 @@
           </div>
         </div>
       </div>
->>>>>>> 0271c0bf
     </SidebarProvider>
   );
 }