import { auth } from "@/auth";

import ContentLayout from "@/components/ContentLayout";
import { RootLayoutClient } from "@/components/RootLayoutClient";
import { Metadata } from "next";
import { redirect } from "next/navigation";
import { SidebarProvider } from "@/components/SidebarProvider";
import NotificationBell from "@/components/notifications/NotificationBell";

export const metadata: Metadata = {
  title: {
    template: "%s | Tasty Creative",
    default: "",
  },
  description: "Tasty Creative",
};

export default async function RootLayout({
  children,
}: {
  children: React.ReactNode;
}) {
  const session = await auth();

  if (!session) {
    redirect("/");
  }

  return (
    <SidebarProvider>
<<<<<<< HEAD
      <RootLayoutClient>{children}</RootLayoutClient>
=======
      {/* Base background layer - admin dashboard style */}
      <div className="fixed inset-0 bg-gradient-to-br from-gray-50 via-pink-50/30 to-rose-50/50 dark:from-gray-900 dark:via-gray-800/70 dark:to-gray-900/80 -z-50 transition-colors"></div>

      {/* Main content container */}
      <div className="min-h-screen flex justify-center relative">
        <div className="min-h-screen flex flex-col relative w-full max-w-[1600px]">
          {/* Enhanced decorative background elements - pinkish circles */}
          <div className="fixed inset-0 -z-40 overflow-hidden pointer-events-none">
            <div className="absolute top-20 right-10 w-96 h-96 bg-gradient-to-r from-pink-200/40 to-rose-200/40 dark:from-pink-600/20 dark:to-rose-600/20 rounded-full blur-3xl animate-pulse" />
            <div className="absolute bottom-32 left-20 w-80 h-80 bg-gradient-to-r from-pink-100/50 to-rose-100/50 dark:from-pink-700/30 dark:to-rose-700/30 rounded-full blur-3xl animate-pulse" />
            <div className="absolute top-1/3 left-1/2 -translate-x-1/2 w-[600px] h-[400px] bg-gradient-to-r from-pink-50/30 to-rose-50/30 dark:from-pink-800/20 dark:to-rose-800/20 rounded-full blur-3xl" />
            <div className="absolute bottom-10 right-1/3 w-64 h-64 bg-gradient-to-r from-rose-200/30 to-pink-200/30 dark:from-rose-600/20 dark:to-pink-600/20 rounded-full blur-2xl animate-pulse" />
            <div className="absolute top-1/4 left-10 w-48 h-48 bg-gradient-to-r from-pink-300/20 to-rose-300/20 dark:from-pink-500/15 dark:to-rose-500/15 rounded-full blur-2xl animate-pulse" />
            <div className="absolute bottom-1/3 right-10 w-32 h-32 bg-gradient-to-r from-rose-100/40 to-pink-100/40 dark:from-rose-700/25 dark:to-pink-700/25 rounded-full blur-xl animate-pulse" />
            <div className="absolute top-2/3 left-1/4 w-40 h-40 bg-gradient-to-r from-pink-200/25 to-rose-200/25 dark:from-pink-600/15 dark:to-rose-600/15 rounded-full blur-2xl animate-pulse" />
          </div>

          {/* Fixed Notification Bell - Top Right */}
          <div className="fixed top-3 right-3 sm:top-4 sm:right-4 z-50">
            <div className="bg-white/80 dark:bg-gray-800/80 backdrop-blur-md rounded-full shadow-lg border border-pink-200/50 dark:border-pink-500/30 hover:shadow-xl transition-all duration-300 hover:border-pink-300/60 dark:hover:border-pink-400/50">
              <NotificationBell className="sm:scale-100 scale-90" />
            </div>
          </div>

          {/* Content */}
          <div className="relative z-10">
            <ContentLayout>{children}</ContentLayout>
          </div>
        </div>
      </div>
>>>>>>> d30241b6
    </SidebarProvider>
  );
}<|MERGE_RESOLUTION|>--- conflicted
+++ resolved
@@ -28,40 +28,7 @@
 
   return (
     <SidebarProvider>
-<<<<<<< HEAD
       <RootLayoutClient>{children}</RootLayoutClient>
-=======
-      {/* Base background layer - admin dashboard style */}
-      <div className="fixed inset-0 bg-gradient-to-br from-gray-50 via-pink-50/30 to-rose-50/50 dark:from-gray-900 dark:via-gray-800/70 dark:to-gray-900/80 -z-50 transition-colors"></div>
-
-      {/* Main content container */}
-      <div className="min-h-screen flex justify-center relative">
-        <div className="min-h-screen flex flex-col relative w-full max-w-[1600px]">
-          {/* Enhanced decorative background elements - pinkish circles */}
-          <div className="fixed inset-0 -z-40 overflow-hidden pointer-events-none">
-            <div className="absolute top-20 right-10 w-96 h-96 bg-gradient-to-r from-pink-200/40 to-rose-200/40 dark:from-pink-600/20 dark:to-rose-600/20 rounded-full blur-3xl animate-pulse" />
-            <div className="absolute bottom-32 left-20 w-80 h-80 bg-gradient-to-r from-pink-100/50 to-rose-100/50 dark:from-pink-700/30 dark:to-rose-700/30 rounded-full blur-3xl animate-pulse" />
-            <div className="absolute top-1/3 left-1/2 -translate-x-1/2 w-[600px] h-[400px] bg-gradient-to-r from-pink-50/30 to-rose-50/30 dark:from-pink-800/20 dark:to-rose-800/20 rounded-full blur-3xl" />
-            <div className="absolute bottom-10 right-1/3 w-64 h-64 bg-gradient-to-r from-rose-200/30 to-pink-200/30 dark:from-rose-600/20 dark:to-pink-600/20 rounded-full blur-2xl animate-pulse" />
-            <div className="absolute top-1/4 left-10 w-48 h-48 bg-gradient-to-r from-pink-300/20 to-rose-300/20 dark:from-pink-500/15 dark:to-rose-500/15 rounded-full blur-2xl animate-pulse" />
-            <div className="absolute bottom-1/3 right-10 w-32 h-32 bg-gradient-to-r from-rose-100/40 to-pink-100/40 dark:from-rose-700/25 dark:to-pink-700/25 rounded-full blur-xl animate-pulse" />
-            <div className="absolute top-2/3 left-1/4 w-40 h-40 bg-gradient-to-r from-pink-200/25 to-rose-200/25 dark:from-pink-600/15 dark:to-rose-600/15 rounded-full blur-2xl animate-pulse" />
-          </div>
-
-          {/* Fixed Notification Bell - Top Right */}
-          <div className="fixed top-3 right-3 sm:top-4 sm:right-4 z-50">
-            <div className="bg-white/80 dark:bg-gray-800/80 backdrop-blur-md rounded-full shadow-lg border border-pink-200/50 dark:border-pink-500/30 hover:shadow-xl transition-all duration-300 hover:border-pink-300/60 dark:hover:border-pink-400/50">
-              <NotificationBell className="sm:scale-100 scale-90" />
-            </div>
-          </div>
-
-          {/* Content */}
-          <div className="relative z-10">
-            <ContentLayout>{children}</ContentLayout>
-          </div>
-        </div>
-      </div>
->>>>>>> d30241b6
     </SidebarProvider>
   );
 }