// middleware.ts
import { NextResponse } from "next/server";
import type { NextRequest } from "next/server";

export function middleware(request: NextRequest) {
  const path = request.nextUrl.pathname;

  const sessionToken =
    request.cookies.get("authjs.session-token")?.value ??
    request.cookies.get("__Secure-authjs.session-token")?.value;

  const isAuth = !!sessionToken;

  const authPages = ["/sign-in", "/sign-up", "/forgot-password"];
  const isAuthPage = authPages.some((page) => path.startsWith(page));
  const isVerifyPage = path.startsWith("/verify-email");
  const isApiAuth =
    path.startsWith("/api/auth") ||
    path.startsWith("/api/webhook") ||
    path.startsWith("/api/hubstaff") ||
    path.startsWith("/api/media-proxy") ||
<<<<<<< HEAD
    path.startsWith("/api/gallery-db");
=======
    path.startsWith("/api/notifications");
>>>>>>> 2fdfce15

  const publicPaths = ["/"];
  const isPublic = publicPaths.includes(path);

  // ✅ Allow access to public pages
  if (isPublic) {
    return NextResponse.next();
  }

  // ✅ Allow access to auth pages, verification, and API auth routes
  if (isAuthPage || isVerifyPage || isApiAuth) {
    if (isAuth && isAuthPage && !isVerifyPage) {
      return NextResponse.redirect(new URL("/dashboard", request.url));
    }
    return NextResponse.next();
  }

  // ✅ Redirect unauthenticated users
  if (!isAuth) {
    const signInUrl = new URL("/", request.url);
    signInUrl.searchParams.set("from", path);
    return NextResponse.redirect(signInUrl);
  }

  return NextResponse.next();
}

export const config = {
  matcher: ["/((?!_next/static|_next/image|favicon.ico).*)"],
};<|MERGE_RESOLUTION|>--- conflicted
+++ resolved
@@ -19,11 +19,8 @@
     path.startsWith("/api/webhook") ||
     path.startsWith("/api/hubstaff") ||
     path.startsWith("/api/media-proxy") ||
-<<<<<<< HEAD
-    path.startsWith("/api/gallery-db");
-=======
+    path.startsWith("/api/gallery-db") ||
     path.startsWith("/api/notifications");
->>>>>>> 2fdfce15
 
   const publicPaths = ["/"];
   const isPublic = publicPaths.includes(path);
