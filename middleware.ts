--- conflicted
+++ resolved
@@ -19,13 +19,9 @@
     path.startsWith("/api/webhook") ||
     path.startsWith("/api/hubstaff") ||
     path.startsWith("/api/media-proxy") ||
-<<<<<<< HEAD
     path.startsWith("/api/gallery-db") ||
-    path.startsWith("/api/notifications");
-=======
     path.startsWith("/api/notifications") ||
     path.startsWith("/api/users");
->>>>>>> 6750c636
 
   const publicPaths = ["/"];
   const isPublic = publicPaths.includes(path);
