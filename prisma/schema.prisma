generator client {
  provider = "prisma-client-js"
}

datasource db {
  provider = "postgresql"
  url      = env("DATABASE_URL")
}

model User {
  id                         String                        @id @default(cuid())
  email                      String                        @unique
  emailVerified              DateTime?
  name                       String?
  image                      String?
  role                       Role                          @default(GUEST)
  createdAt                  DateTime                      @default(now())
  updatedAt                  DateTime                      @updatedAt
  password                   String?
  lastAccessedAt             DateTime?                     @default(now())
  username                   String?                       @unique
  accounts                   Account[]
  assignedBoardColumnsByUser BoardColumnMemberAssignment[] @relation("BoardColumnAssignedBy")
  assignedBoardColumns       BoardColumnMemberAssignment[] @relation("BoardColumnAssignedUser")
  ContentSubmission          ContentSubmission[]
  forumComments              ForumComment[]
  forumVotes                 ForumVote[]
  ModerationLog              ModerationLog[]
  ModularWorkflow            ModularWorkflow[]             @relation("ModularWorkflowCreator")
  notifications              Notification[]
  pageViews                  PageView[]
  createdPodTeams            PodTeam[]                     @relation("PodTeamCreator")
  podClientAssignments       PodTeamClientAssignment[]     @relation("PodClientAssignedBy")
  podTeamMemberships         PodTeamMember[]               @relation("PodTeamMemberUser")
  Post                       Post[]
  PostReaction               PostReaction[]
  sessions                   Session[]
  createdTasks               Task[]                        @relation("TaskCreator")
  taskActivities             TaskActivityHistory[]         @relation("TaskActivityUser")
  taskComments               TaskComment[]                 @relation("TaskCommentUser")
  Thread                     Thread[]
  ThreadWatcher              ThreadWatcher[]
  performedUserActivities    UserActivityHistory[]         @relation("UserActivityActor")
  receivedUserActivities     UserActivityHistory[]         @relation("UserActivityTarget")
  verificationTokens         VerificationToken[]
}

model Account {
  id                String  @id @default(cuid())
  userId            String
  type              String
  provider          String
  providerAccountId String
  refresh_token     String?
  access_token      String?
  expires_at        Int?
  token_type        String?
  scope             String?
  id_token          String?
  session_state     String?
  user              User    @relation(fields: [userId], references: [id], onDelete: Cascade)

  @@unique([provider, providerAccountId])
}

model Session {
  id           String   @id @default(cuid())
  sessionToken String   @unique
  userId       String
  expires      DateTime
  user         User     @relation(fields: [userId], references: [id], onDelete: Cascade)
}

model VerificationToken {
  identifier String
  token      String   @unique
  expires    DateTime
  id         String   @id @default(cuid())
  userId     String?
  user       User?    @relation(fields: [userId], references: [id], onDelete: Cascade)

  @@unique([identifier, token])
}

model HubstaffConfig {
  id           String    @id @default(cuid())
  refreshToken String
  accessToken  String?
  expiresAt    DateTime?
  createdAt    DateTime  @default(now())
  updatedAt    DateTime  @updatedAt

  @@index([id])
}

model PageView {
  id              String   @id @default(cuid())
  sessionId       String
  userId          String?
  ipHash          String
  userAgent       String?
  path            String
  referrer        String?
  timestamp       DateTime @default(now())
  sessionDuration Int?
  user            User?    @relation(fields: [userId], references: [id], onDelete: Cascade)

  @@index([sessionId])
  @@index([userId])
  @@index([timestamp])
  @@index([path])
}

model Analytics {
  id                 String   @id @default(cuid())
  date               DateTime @unique
  uniqueVisitors     Int      @default(0)
  totalPageViews     Int      @default(0)
  authenticatedViews Int      @default(0)
  anonymousViews     Int      @default(0)
  createdAt          DateTime @default(now())

  @@index([date])
}

model VoiceGenAccount {
  id          String      @id @default(cuid())
  clientName  String
  email       String?
  password    String?
  voiceStatus VoiceStatus @default(NA)
  accountType AccountType @default(ELEVENLABS)
  dataFolder  String?
  feedback    String?
  rating      String?
  createdAt   DateTime    @default(now())
  updatedAt   DateTime    @updatedAt

  @@index([clientName])
  @@index([voiceStatus])
  @@index([accountType])
}

model VoiceModel {
  id          String             @id @default(cuid())
  accountKey  String             @unique
  accountName String
  voiceName   String
  voiceId     String             @unique
  apiKey      String
  description String?            @default("Backup account for high-volume usage")
  category    VoiceModelCategory @default(PROFESSIONAL)
  isActive    Boolean            @default(true)
  createdAt   DateTime           @default(now())
  updatedAt   DateTime           @updatedAt

  @@index([accountKey])
  @@index([voiceId])
  @@index([category])
  @@index([isActive])
  @@index([createdAt])
}

model Task {
  id                  String                @id @default(cuid())
  title               String
  description         String?
  priority            TaskPriority          @default(MEDIUM)
  dueDate             DateTime?
  assignedTo          String?
  createdById         String
  createdAt           DateTime              @default(now())
  updatedAt           DateTime              @updatedAt
  updatedBy           String?
  attachments         Json?
  assignedToTeam      Boolean               @default(false)
  contentSubmissionId String?               @unique
  status              String                @default("NOT_STARTED")
  podTeamId           String?
  taskNumber          Int                   @default(autoincrement())
  ModularWorkflow     ModularWorkflow?      @relation("ModularWorkflowTask")
  notifications       Notification[]
  ContentSubmission   ContentSubmission?    @relation(fields: [contentSubmissionId], references: [id])
  createdBy           User                  @relation("TaskCreator", fields: [createdById], references: [id])
  podTeam             PodTeam?              @relation(fields: [podTeamId], references: [id])
  activityHistory     TaskActivityHistory[]
  comments            TaskComment[]

  @@index([podTeamId])
  @@index([createdById])
  @@index([status])
  @@index([assignedToTeam])
  @@index([contentSubmissionId])
  @@index([taskNumber])
}

model TaskActivityHistory {
  id          String           @id @default(cuid())
  taskId      String
  userId      String
  actionType  TaskActivityType
  fieldName   String?
  oldValue    String?
  newValue    String?
  description String?
  createdAt   DateTime         @default(now())
  task        Task             @relation(fields: [taskId], references: [id], onDelete: Cascade)
  user        User             @relation("TaskActivityUser", fields: [userId], references: [id])

  @@index([taskId])
  @@index([userId])
  @@index([createdAt])
  @@index([actionType])
}

model TaskComment {
  id          String   @id @default(cuid())
  taskId      String
  userId      String
  content     String
  createdAt   DateTime @default(now())
  updatedAt   DateTime @updatedAt
  attachments Json?
  task        Task     @relation(fields: [taskId], references: [id], onDelete: Cascade)
  user        User     @relation("TaskCommentUser", fields: [userId], references: [id])

  @@index([taskId])
  @@index([userId])
  @@index([createdAt])
}

model ClientModel {
  id                    String                    @id @default(cuid())
  clientName            String                    @unique
  status                String
  percentTaken          String?
  guaranteed            String?
  launchDate            String?
  referrer              String?
  name                  String?
  profilePicture        String?
  personalityType       String?
  commonTerms           String?
  commonEmojis          String?
  restrictedTermsEmojis String?
  notes                 String?
  generalNotes          String?
  mainInstagram         String?
  mainTwitter           String?
  mainTiktok            String?
  profileLink           String?
  createdAt             DateTime                  @default(now())
  updatedAt             DateTime                  @updatedAt
  row_id                String?
  sheetLinks            ClientModelSheetLinks[]
  contentDetails        ContentDetails?
  notifications         Notification[]
  podTeamAssignments    PodTeamClientAssignment[]

  @@index([clientName])
  @@index([status])
}

model ClientModelSheetLinks {
  id            String      @id @default(cuid())
  clientModelId String
  sheetUrl      String
  sheetName     String?
  sheetType     String
  createdAt     DateTime    @default(now())
  updatedAt     DateTime    @updatedAt
  clientModel   ClientModel @relation(fields: [clientModelId], references: [id], onDelete: Cascade)

  @@index([clientModelId])
  @@index([sheetType])
}

model ContentDetails {
  id                         String      @id @default(cuid())
  twitterNudity              String?
  openToLivestreams          String?
  onlyFansWallLimitations    String?
  flyerCensorshipLimitations String?
  boobContent                String?
  pussyContent               String?
  soloSquirtContent          String?
  soloFingerContent          String?
  soloDildoContent           String?
  soloVibratorContent        String?
  joiContent                 String?
  bgContent                  String?
  bjHandjobContent           String?
  bggContent                 String?
  bbgContent                 String?
  orgyContent                String?
  ggContent                  String?
  analContent                String?
  livestreamContent          String?
  customVideoPricing         String?
  customCallPricing          String?
  bundleContent5_10          String?
  bundleContent10_15         String?
  bundleContent15_20         String?
  bundleContent20_25         String?
  bundleContent25_30         String?
  bundleContent30Plus        String?
  contentOptionsForGames     String?
  createdAt                  DateTime    @default(now())
  updatedAt                  DateTime    @updatedAt
  clientModelName            String      @unique
  clientModel                ClientModel @relation(fields: [clientModelName], references: [clientName], onDelete: Cascade)
}

model ClientModelDetails {
  id                    String   @id @default(cuid())
  full_name             String?
  age                   String?
  birthday              String?
  height                String?
  weight                String?
  clothing_size         String?
  ethnicity             String?
  birthplace            String?
  current_city          String?
  timezone              String?
  background            String?
  favorite_colors       String?
  interests             String?
  personality           String?
  amazon_wishlist       String?
  createdAt             DateTime @default(now())
  updatedAt             DateTime @updatedAt
  clothing_items        String?
  content_offered       String?
  custom_min_price      String?
  favorite_emojis       String?
  keywords              String?
  limitations           String?
  oftv_channel_interest String?
  tone_language         String?
  video_call_min_price  String?
  client_name           String?
  mm_restrictions       String?
  verbiage_restrictions String?
  wall_restrictions     String?
  calendar_id           String?
<<<<<<< HEAD
=======
  onboardingCompleted   Boolean?             @default(false)
  status                String?
  model_name            String?
  onboardingProgress    OnboardingProgress[]
}

model OnboardingList {
  id          String               @id @default(cuid())
  stepNumber  Int
  title       String
  description String?
  required    Boolean              @default(true)
  createdAt   DateTime             @default(now())
  updatedAt   DateTime             @updatedAt
  progress    OnboardingProgress[]

  @@index([stepNumber])
}

model OnboardingProgress {
  id                   String             @id @default(cuid())
  onboardingListId     String
  clientModelDetailsId String
  completed            Boolean            @default(false)
  completedAt          DateTime?
  notes                String?
  createdAt            DateTime           @default(now())
  updatedAt            DateTime           @updatedAt
  ClientModelDetails   ClientModelDetails @relation(fields: [clientModelDetailsId], references: [id], onDelete: Cascade)
  OnboardingList       OnboardingList     @relation(fields: [onboardingListId], references: [id], onDelete: Cascade)

  @@unique([onboardingListId, clientModelDetailsId])
  @@index([clientModelDetailsId])
  @@index([onboardingListId])
>>>>>>> 863660ec
}

model PodTeam {
  id              String                    @id @default(cuid())
  createdAt       DateTime                  @default(now())
  createdById     String?
  description     String?
  isActive        Boolean?                  @default(true)
  name            String                    @unique
  updatedAt       DateTime?                 @updatedAt
  projectPrefix   String?                   @unique
  notifications   Notification[]
  createdBy       User?                     @relation("PodTeamCreator", fields: [createdById], references: [id])
  assignedClients PodTeamClientAssignment[]
  members         PodTeamMember[]
  tasks           Task[]

  @@index([createdById])
  @@index([isActive])
  @@index([name])
  @@index([projectPrefix])
}

model PodTeamMember {
  id        String        @id @default(cuid())
  podTeamId String
  userId    String
  role      PodMemberRole @default(MEMBER)
  joinedAt  DateTime      @default(now())
  podTeam   PodTeam       @relation(fields: [podTeamId], references: [id], onDelete: Cascade)
  user      User          @relation("PodTeamMemberUser", fields: [userId], references: [id], onDelete: Cascade)

  @@unique([podTeamId, userId])
  @@index([podTeamId])
  @@index([userId])
}

model PodTeamClientAssignment {
  id            String      @id @default(cuid())
  podTeamId     String
  clientModelId String
  assignedAt    DateTime    @default(now())
  assignedById  String
  isActive      Boolean     @default(true)
  notes         String?
  assignedBy    User        @relation("PodClientAssignedBy", fields: [assignedById], references: [id])
  clientModel   ClientModel @relation(fields: [clientModelId], references: [id], onDelete: Cascade)
  podTeam       PodTeam     @relation(fields: [podTeamId], references: [id], onDelete: Cascade)

  @@unique([podTeamId, clientModelId])
  @@index([podTeamId])
  @@index([clientModelId])
  @@index([assignedById])
}

model BoardColumn {
  id              String                        @id
  teamId          String
  label           String
  status          String
  position        Int
  color           String                        @default("#6B7280")
  isDefault       Boolean                       @default(false)
  isActive        Boolean                       @default(true)
  createdAt       DateTime                      @default(now())
  updatedAt       DateTime                      @updatedAt
  assignedMembers BoardColumnMemberAssignment[]

  @@unique([teamId, position])
  @@unique([teamId, status])
  @@index([position])
  @@index([teamId])
}

model BoardColumnMemberAssignment {
  id           String      @id @default(cuid())
  columnId     String
  userId       String
  assignedAt   DateTime    @default(now())
  assignedById String
  isActive     Boolean     @default(true)
  assignedBy   User        @relation("BoardColumnAssignedBy", fields: [assignedById], references: [id])
  column       BoardColumn @relation(fields: [columnId], references: [id], onDelete: Cascade)
  user         User        @relation("BoardColumnAssignedUser", fields: [userId], references: [id])

  @@unique([columnId, userId])
  @@index([columnId])
  @@index([userId])
  @@index([assignedById])
}

model ContentSubmission {
  id                    String             @id
  submissionType        SubmissionType
  modelName             String
  priority              SubmissionPriority
  driveLink             String
  contentDescription    String
  screenshotAttachments Json?
  status                SubmissionStatus   @default(PENDING)
  createdById           String
  createdAt             DateTime           @default(now())
  updatedAt             DateTime           @updatedAt
  processedAt           DateTime?
  notes                 String?
  minimumPrice          String?
  releaseDate           String?
  releaseTime           String?
  timezone              String?
  User                  User               @relation(fields: [createdById], references: [id])
  notifications         Notification[]
  Task                  Task?

  @@index([createdAt])
  @@index([createdById])
  @@index([modelName])
  @@index([priority])
  @@index([status])
  @@index([submissionType])
}

model ModularWorkflow {
  id                 String             @id @default(cuid())
  submissionType     SubmissionType
  contentStyle       ContentStyle
  selectedComponents Json
  componentData      Json?
  workflowTemplate   String?
  modelName          String
  priority           SubmissionPriority
  driveLink          String
  contentDescription String
  attachments        Json?
  estimatedDuration  Int?
  teamAssignments    Json?
  createdById        String
  teamId             String?
  taskId             String?            @unique
  status             WorkflowStatus     @default(PENDING)
  createdAt          DateTime           @default(now())
  updatedAt          DateTime           @updatedAt
  processedAt        DateTime?
  releaseTimezone    String?
  createdBy          User               @relation("ModularWorkflowCreator", fields: [createdById], references: [id])
  task               Task?              @relation("ModularWorkflowTask", fields: [taskId], references: [id])
  notifications      Notification[]

  @@index([createdAt])
  @@index([createdById])
  @@index([modelName])
  @@index([priority])
  @@index([status])
  @@index([submissionType])
  @@index([contentStyle])
  @@index([teamId])
}

model Attachment {
  id       String         @id
  postId   String
  url      String
  filename String
  type     AttachmentType
  size     Int
  Post     Post           @relation(fields: [postId], references: [id], onDelete: Cascade)

  @@index([postId])
}

model ForumCategory {
  id        String           @id
  modelId   String
  key       ForumCategoryKey @default(GENERAL)
  name      String
  createdAt DateTime         @default(now())
  updatedAt DateTime
  Thread    Thread[]

  @@unique([modelId, key])
  @@index([modelId])
}

model ModerationLog {
  id         String           @id
  actorId    String
  targetType ModerationTarget
  targetId   String
  action     ModerationAction
  reason     String?
  createdAt  DateTime         @default(now())
  User       User             @relation(fields: [actorId], references: [id])

  @@index([actorId])
  @@index([createdAt])
  @@index([targetType, targetId])
}

model Post {
  id            String         @id
  threadId      String
  authorId      String
  content_md    String
  content_html  String
  parentPostId  String?
  createdAt     DateTime       @default(now())
  updatedAt     DateTime
  editedAt      DateTime?
  Attachment    Attachment[]
  forumComments ForumComment[]
  forumVotes    ForumVote[]
  User          User           @relation(fields: [authorId], references: [id], onDelete: Cascade)
  Post          Post?          @relation("PostToPost", fields: [parentPostId], references: [id])
  other_Post    Post[]         @relation("PostToPost")
  Thread        Thread         @relation(fields: [threadId], references: [id], onDelete: Cascade)
  PostReaction  PostReaction[]

  @@index([authorId])
  @@index([createdAt])
  @@index([parentPostId])
  @@index([threadId])
}

model PostReaction {
  id     String @id
  postId String
  userId String
  emoji  String
  Post   Post   @relation(fields: [postId], references: [id], onDelete: Cascade)
  User   User   @relation(fields: [userId], references: [id], onDelete: Cascade)

  @@unique([postId, userId, emoji])
  @@index([postId])
  @@index([userId])
}

model Thread {
  id              String           @id
  modelId         String
  categoryId      String
  title           String
  authorId        String
  pinned          Boolean          @default(false)
  locked          Boolean          @default(false)
  solved          Boolean          @default(false)
  views           Int              @default(0)
  createdAt       DateTime         @default(now())
  updatedAt       DateTime
  forumThreadTags ForumThreadTag[]
  Post            Post[]
  User            User             @relation(fields: [authorId], references: [id], onDelete: Cascade)
  ForumCategory   ForumCategory    @relation(fields: [categoryId], references: [id], onDelete: Cascade)
  ThreadWatcher   ThreadWatcher[]

  @@index([authorId])
  @@index([createdAt])
  @@index([modelId, categoryId])
  @@index([pinned])
  @@index([updatedAt])
}

model ThreadWatcher {
  id       String @id
  userId   String
  threadId String
  Thread   Thread @relation(fields: [threadId], references: [id], onDelete: Cascade)
  User     User   @relation(fields: [userId], references: [id], onDelete: Cascade)

  @@unique([userId, threadId])
  @@index([threadId])
  @@index([userId])
}

model Notification {
  id                  String             @id @default(cuid())
  userId              String
  type                NotificationType
  title               String
  message             String
  isRead              Boolean            @default(false)
  createdAt           DateTime           @default(now())
  readAt              DateTime?
  data                Json?
  taskId              String?
  podTeamId           String?
  contentSubmissionId String?
  clientModelId       String?
  modularWorkflowId   String?
  clientModel         ClientModel?       @relation(fields: [clientModelId], references: [id], onDelete: Cascade)
  contentSubmission   ContentSubmission? @relation(fields: [contentSubmissionId], references: [id], onDelete: Cascade)
  ModularWorkflow     ModularWorkflow?   @relation(fields: [modularWorkflowId], references: [id], onDelete: Cascade)
  podTeam             PodTeam?           @relation(fields: [podTeamId], references: [id], onDelete: Cascade)
  task                Task?              @relation(fields: [taskId], references: [id], onDelete: Cascade)
  user                User               @relation(fields: [userId], references: [id], onDelete: Cascade)

  @@index([userId])
  @@index([type])
  @@index([isRead])
  @@index([createdAt])
  @@index([taskId])
  @@index([podTeamId])
  @@index([contentSubmissionId])
  @@index([clientModelId])
  @@index([modularWorkflowId])
}

model ForumComment {
  id        String   @id @default(cuid())
  postId    String
  authorId  String
  content   String
  createdAt DateTime @default(now())
  updatedAt DateTime @updatedAt
  author    User     @relation(fields: [authorId], references: [id])
  post      Post     @relation(fields: [postId], references: [id], onDelete: Cascade)

  @@index([postId])
  @@index([authorId])
}

model ForumVote {
  id        String        @id @default(cuid())
  postId    String
  userId    String
  voteType  ForumVoteType
  createdAt DateTime      @default(now())
  post      Post          @relation(fields: [postId], references: [id], onDelete: Cascade)
  user      User          @relation(fields: [userId], references: [id])

  @@unique([postId, userId])
  @@index([postId])
  @@index([userId])
}

model ForumTag {
  id        String           @id @default(cuid())
  modelId   String
  name      String
  slug      String
  color     String?
  createdAt DateTime         @default(now())
  threads   ForumThreadTag[]

  @@unique([modelId, slug])
  @@index([modelId])
  @@index([slug])
}

model ForumThreadTag {
  id        String   @id @default(cuid())
  threadId  String
  tagId     String
  createdAt DateTime @default(now())
  tag       ForumTag @relation(fields: [tagId], references: [id], onDelete: Cascade)
  thread    Thread   @relation(fields: [threadId], references: [id], onDelete: Cascade)

  @@unique([threadId, tagId])
  @@index([threadId])
  @@index([tagId])
}

model ForumStats {
  id           String   @id @default(cuid())
  modelId      String
  totalThreads Int      @default(0)
  totalPosts   Int      @default(0)
  totalUsers   Int      @default(0)
  activeUsers  Int      @default(0)
  date         DateTime @default(now())

  @@unique([modelId, date])
  @@index([modelId])
  @@index([date])
}

model ForumAnalytics {
  id      String   @id @default(cuid())
  modelId String
  metric  String
  value   Float
  date    DateTime @default(now())

  @@index([modelId])
  @@index([metric])
  @@index([date])
}

model UserActivityHistory {
  id           String           @id @default(cuid())
  actorId      String
  targetUserId String
  actionType   UserActivityType
  oldRole      Role?
  newRole      Role
  reason       String?
  ipAddress    String?
  userAgent    String?
  createdAt    DateTime         @default(now())
  actor        User             @relation("UserActivityActor", fields: [actorId], references: [id], onDelete: Cascade)
  targetUser   User             @relation("UserActivityTarget", fields: [targetUserId], references: [id], onDelete: Cascade)

  @@index([actorId])
  @@index([targetUserId])
  @@index([createdAt])
  @@index([actionType])
  @@index([oldRole])
  @@index([newRole])
}

enum Role {
  USER
  ADMIN
  MODERATOR
  GUEST
  SWD
  POD
}

enum VoiceStatus {
  NA
  ACTIVE
  UPLOADING
  PITCHED
  DECLINED
}

enum AccountType {
  GMAIL
  ELEVENLABS
}

enum VoiceModelCategory {
  PROFESSIONAL
  CASUAL
  EXPERIMENTAL
}

enum TaskStatus {
  NOT_STARTED
  IN_PROGRESS
  COMPLETED
  CANCELLED
}

enum TaskPriority {
  LOW
  MEDIUM
  HIGH
  URGENT
}

enum TaskActivityType {
  CREATED
  UPDATED
  STATUS_CHANGED
  PRIORITY_CHANGED
  ASSIGNED
  UNASSIGNED
  DUE_DATE_CHANGED
  ATTACHMENT_ADDED
  ATTACHMENT_REMOVED
  COMMENT_ADDED
  DELETED
}

enum SubmissionPriority {
  LOW
  NORMAL
  HIGH
  URGENT
}

enum SubmissionStatus {
  PENDING
  PROCESSING
  TASK_CREATED
  COMPLETED
  CANCELLED
}

enum SubmissionType {
  OTP
  PTR
}

enum ContentStyle {
  NORMAL
  GAME
  POLL
  LIVESTREAM
  PPV
  BUNDLE
}

enum WorkflowStatus {
  PENDING
  PROCESSING
  TASK_CREATED
  COMPLETED
  CANCELLED
}

enum PodMemberRole {
  LEADER
  MEMBER
  ADMIN
}

enum AttachmentType {
  IMAGE
  VIDEO
  DOCUMENT
  OTHER
}

enum ForumCategoryKey {
  GENERAL
  QA
  BUGS
  SHOWCASE
  RELEASES
}

enum ModerationAction {
  PIN
  UNPIN
  LOCK
  UNLOCK
  SOLVE
  UNSOLVE
  DELETE
  RESTORE
  MOVE_CATEGORY
  BAN_USER
  UNBAN_USER
}

enum ModerationTarget {
  THREAD
  POST
  USER
}

enum NotificationType {
  TASK_ASSIGNED
  TASK_STATUS_CHANGED
  TASK_COMMENT_ADDED
  TASK_DUE_DATE_APPROACHING
  POD_TEAM_ADDED
  POD_TEAM_CLIENT_ASSIGNED
  POD_TEAM_MEMBER_JOINED
  CONTENT_SUBMISSION_STATUS_CHANGED
  CLIENT_SHEET_LINK_ADDED
  SYSTEM_NOTIFICATION
  TASK_MENTION
}

enum ForumVoteType {
  UPVOTE
  DOWNVOTE
}

enum UserActivityType {
  ROLE_CHANGED
  ACCOUNT_CREATED
  ACCOUNT_SUSPENDED
  ACCOUNT_REACTIVATED
  ACCOUNT_DELETED
  PASSWORD_RESET
  EMAIL_VERIFIED
}<|MERGE_RESOLUTION|>--- conflicted
+++ resolved
@@ -344,8 +344,6 @@
   verbiage_restrictions String?
   wall_restrictions     String?
   calendar_id           String?
-<<<<<<< HEAD
-=======
   onboardingCompleted   Boolean?             @default(false)
   status                String?
   model_name            String?
@@ -380,7 +378,6 @@
   @@unique([onboardingListId, clientModelDetailsId])
   @@index([clientModelDetailsId])
   @@index([onboardingListId])
->>>>>>> 863660ec
 }
 
 model PodTeam {
