generator client {
  provider = "prisma-client-js"
}

datasource db {
  provider = "postgresql"
  url      = env("DATABASE_URL")
}

model User {
  id                         String                        @id @default(cuid())
  email                      String                        @unique
  emailVerified              DateTime?
  name                       String?
  image                      String?
  role                       Role                          @default(GUEST)
  createdAt                  DateTime                      @default(now())
  updatedAt                  DateTime                      @updatedAt
  password                   String?
  lastAccessedAt             DateTime?                     @default(now())
  username                   String?                       @unique
  accounts                   Account[]
  assignedBoardColumnsByUser BoardColumnMemberAssignment[] @relation("BoardColumnAssignedBy")
  assignedBoardColumns       BoardColumnMemberAssignment[] @relation("BoardColumnAssignedUser")
  chatbotConversations       ChatbotConversation[]
  ContentSubmission          ContentSubmission[]
  forumComments              ForumComment[]
  forumVotes                 ForumVote[]
  instagramPosts             InstagramPost[]
  ModerationLog              ModerationLog[]
  ModularWorkflow            ModularWorkflow[]             @relation("ModularWorkflowCreator")
  notifications              Notification[]
  oftvThumbnailEditorTasks   OFTVTask[]                    @relation("OFTVThumbnailEditor")
  oftvVideoEditorTasks       OFTVTask[]                    @relation("OFTVVideoEditor")
  pageViews                  PageView[]
  createdPodTeams            PodTeam[]                     @relation("PodTeamCreator")
  podClientAssignments       PodTeamClientAssignment[]     @relation("PodClientAssignedBy")
  podTeamMemberships         PodTeamMember[]               @relation("PodTeamMemberUser")
  Post                       Post[]
  PostReaction               PostReaction[]
  sessions                   Session[]
  createdTasks               Task[]                        @relation("TaskCreator")
  taskActivities             TaskActivityHistory[]         @relation("TaskActivityUser")
  taskComments               TaskComment[]                 @relation("TaskCommentUser")
  Thread                     Thread[]
  ThreadWatcher              ThreadWatcher[]
  performedUserActivities    UserActivityHistory[]         @relation("UserActivityActor")
  receivedUserActivities     UserActivityHistory[]         @relation("UserActivityTarget")
  verificationTokens         VerificationToken[]
  voiceNoteHistory           VoiceNoteHistory[]
  voiceNoteSales             VoiceNoteSale[]
}

model Account {
  id                String  @id @default(cuid())
  userId            String
  type              String
  provider          String
  providerAccountId String
  refresh_token     String?
  access_token      String?
  expires_at        Int?
  token_type        String?
  scope             String?
  id_token          String?
  session_state     String?
  user              User    @relation(fields: [userId], references: [id], onDelete: Cascade)

  @@unique([provider, providerAccountId])
}

model Session {
  id           String   @id @default(cuid())
  sessionToken String   @unique
  userId       String
  expires      DateTime
  user         User     @relation(fields: [userId], references: [id], onDelete: Cascade)
}

model VerificationToken {
  identifier String
  token      String   @unique
  expires    DateTime
  id         String   @id @default(cuid())
  userId     String?
  user       User?    @relation(fields: [userId], references: [id], onDelete: Cascade)

  @@unique([identifier, token])
}

model HubstaffConfig {
  id           String    @id @default(cuid())
  refreshToken String
  accessToken  String?
  expiresAt    DateTime?
  createdAt    DateTime  @default(now())
  updatedAt    DateTime  @updatedAt

  @@index([id])
}

model PageView {
  id              String   @id @default(cuid())
  sessionId       String
  userId          String?
  ipHash          String
  userAgent       String?
  path            String
  referrer        String?
  timestamp       DateTime @default(now())
  sessionDuration Int?
  user            User?    @relation(fields: [userId], references: [id], onDelete: Cascade)

  @@index([sessionId])
  @@index([userId])
  @@index([timestamp])
  @@index([path])
}

model Analytics {
  id                 String   @id @default(cuid())
  date               DateTime @unique
  uniqueVisitors     Int      @default(0)
  totalPageViews     Int      @default(0)
  authenticatedViews Int      @default(0)
  anonymousViews     Int      @default(0)
  createdAt          DateTime @default(now())

  @@index([date])
}

model VoiceGenAccount {
  id          String      @id @default(cuid())
  clientName  String
  email       String?
  password    String?
  voiceStatus VoiceStatus @default(NA)
  accountType AccountType @default(ELEVENLABS)
  dataFolder  String?
  feedback    String?
  rating      String?
  createdAt   DateTime    @default(now())
  updatedAt   DateTime    @updatedAt

  @@index([clientName])
  @@index([voiceStatus])
  @@index([accountType])
}

model VoiceModel {
  id          String             @id @default(cuid())
  accountKey  String             @unique
  accountName String
  voiceName   String
  voiceId     String             @unique
  apiKey      String
  description String?            @default("Backup account for high-volume usage")
  category    VoiceModelCategory @default(PROFESSIONAL)
  isActive    Boolean            @default(true)
  createdAt   DateTime           @default(now())
  updatedAt   DateTime           @updatedAt

  @@index([accountKey])
  @@index([voiceId])
  @@index([category])
  @@index([isActive])
  @@index([createdAt])
}

model VoiceNoteHistory {
  id                  String         @id @default(cuid())
  userId              String
  elevenLabsHistoryId String
  voiceId             String
  voiceName           String
  accountKey          String
  text                String
  generatedAt         DateTime
  createdAt           DateTime       @default(now())
  charactersUsed      Int?
  user                User           @relation(fields: [userId], references: [id], onDelete: Cascade)
  voiceNoteSale       VoiceNoteSale?

  @@unique([userId, elevenLabsHistoryId])
  @@index([userId])
  @@index([elevenLabsHistoryId])
  @@index([voiceId])
  @@index([accountKey])
  @@index([generatedAt])
  @@index([createdAt])
}

model VoiceNoteSale {
  id                 String            @id @default(cuid())
  userId             String
  userName           String
  userEmail          String
  modelName          String
  voiceNote          String
  saleAmount         Float
  soldDate           DateTime
  status             String            @default("Completed")
  generatedDate      DateTime?
  source             String?           @default("Manual")
  voiceNoteHistoryId String?           @unique
  createdAt          DateTime          @default(now())
  updatedAt          DateTime          @updatedAt
  user               User              @relation(fields: [userId], references: [id], onDelete: Cascade)
  voiceNoteHistory   VoiceNoteHistory? @relation(fields: [voiceNoteHistoryId], references: [id])

  @@index([userId])
  @@index([modelName])
  @@index([soldDate])
  @@index([status])
  @@index([createdAt])
  @@index([saleAmount])
}

model Task {
  id                  String                @id @default(cuid())
  title               String
  description         String?
  priority            TaskPriority          @default(MEDIUM)
  dueDate             DateTime?
  assignedTo          String?
  createdById         String
  createdAt           DateTime              @default(now())
  updatedAt           DateTime              @updatedAt
  updatedBy           String?
  attachments         Json?
  assignedToTeam      Boolean               @default(false)
  contentSubmissionId String?               @unique
  status              String                @default("NOT_STARTED")
  podTeamId           String?
  taskNumber          Int                   @default(autoincrement())
  ModularWorkflow     ModularWorkflow?      @relation("ModularWorkflowTask")
  notifications       Notification[]
  oftvTask            OFTVTask?
  ContentSubmission   ContentSubmission?    @relation(fields: [contentSubmissionId], references: [id])
  createdBy           User                  @relation("TaskCreator", fields: [createdById], references: [id])
  podTeam             PodTeam?              @relation(fields: [podTeamId], references: [id])
  activityHistory     TaskActivityHistory[]
  comments            TaskComment[]

  @@index([podTeamId])
  @@index([createdById])
  @@index([status])
  @@index([assignedToTeam])
  @@index([contentSubmissionId])
  @@index([taskNumber])
}

model OFTVTask {
  id                    String         @id @default(cuid())
  taskId                String         @unique
  model                 String
  folderLink            String?
<<<<<<< HEAD
=======
  videoDescription      String?
  videoEditorUserId     String?
  thumbnailEditorUserId String?
>>>>>>> 6f9a40ca
  specialInstructions   String?
  attachments           Json?
  dateAssigned          DateTime       @default(now())
  dateCompleted         DateTime?
  createdAt             DateTime       @default(now())
  updatedAt             DateTime       @updatedAt
  videoEditorStatus     OFTVTaskStatus @default(NOT_STARTED)
  thumbnailEditorStatus OFTVTaskStatus @default(NOT_STARTED)
  thumbnailEditorUserId String?
  videoEditorUserId     String?
  videoDescription      String?
  attachments           Json?
  task                  Task           @relation(fields: [taskId], references: [id], onDelete: Cascade)
  thumbnailEditorUser   User?          @relation("OFTVThumbnailEditor", fields: [thumbnailEditorUserId], references: [id])
  videoEditorUser       User?          @relation("OFTVVideoEditor", fields: [videoEditorUserId], references: [id])

  @@index([taskId])
  @@index([model])
  @@index([videoEditorUserId])
  @@index([thumbnailEditorUserId])
  @@index([videoEditorStatus])
  @@index([thumbnailEditorStatus])
  @@index([dateAssigned])
}

model TaskActivityHistory {
  id          String           @id @default(cuid())
  taskId      String
  userId      String
  actionType  TaskActivityType
  fieldName   String?
  oldValue    String?
  newValue    String?
  description String?
  createdAt   DateTime         @default(now())
  task        Task             @relation(fields: [taskId], references: [id], onDelete: Cascade)
  user        User             @relation("TaskActivityUser", fields: [userId], references: [id])

  @@index([taskId])
  @@index([userId])
  @@index([createdAt])
  @@index([actionType])
}

model TaskComment {
  id          String   @id @default(cuid())
  taskId      String
  userId      String
  content     String
  createdAt   DateTime @default(now())
  updatedAt   DateTime @updatedAt
  attachments Json?
  task        Task     @relation(fields: [taskId], references: [id], onDelete: Cascade)
  user        User     @relation("TaskCommentUser", fields: [userId], references: [id])

  @@index([taskId])
  @@index([userId])
  @@index([createdAt])
}

model ClientModel {
  id                    String                    @id @default(cuid())
  clientName            String                    @unique
  status                String
  percentTaken          String?
  guaranteed            String?
  launchDate            String?
  referrer              String?
  name                  String?
  profilePicture        String?
  personalityType       String?
  commonTerms           String?
  commonEmojis          String?
  restrictedTermsEmojis String?
  notes                 String?
  generalNotes          String?
  mainInstagram         String?
  mainTwitter           String?
  mainTiktok            String?
  profileLink           String?
  createdAt             DateTime                  @default(now())
  updatedAt             DateTime                  @updatedAt
  row_id                String?
  chattingManagers      String[]
  sheetLinks            ClientModelSheetLinks[]
  contentDetails        ContentDetails?
  notifications         Notification[]
  podTeamAssignments    PodTeamClientAssignment[]

  @@index([clientName])
  @@index([status])
}

model ClientModelSheetLinks {
  id            String      @id @default(cuid())
  clientModelId String
  sheetUrl      String
  sheetName     String?
  sheetType     String
  createdAt     DateTime    @default(now())
  updatedAt     DateTime    @updatedAt
  clientModel   ClientModel @relation(fields: [clientModelId], references: [id], onDelete: Cascade)

  @@index([clientModelId])
  @@index([sheetType])
}

model ContentDetails {
  id                         String      @id @default(cuid())
  twitterNudity              String?
  openToLivestreams          String?
  onlyFansWallLimitations    String?
  flyerCensorshipLimitations String?
  boobContent                String?
  pussyContent               String?
  soloSquirtContent          String?
  soloFingerContent          String?
  soloDildoContent           String?
  soloVibratorContent        String?
  joiContent                 String?
  bgContent                  String?
  bjHandjobContent           String?
  bggContent                 String?
  bbgContent                 String?
  orgyContent                String?
  ggContent                  String?
  analContent                String?
  livestreamContent          String?
  customVideoPricing         String?
  customCallPricing          String?
  bundleContent5_10          String?
  bundleContent10_15         String?
  bundleContent15_20         String?
  bundleContent20_25         String?
  bundleContent25_30         String?
  bundleContent30Plus        String?
  contentOptionsForGames     String?
  createdAt                  DateTime    @default(now())
  updatedAt                  DateTime    @updatedAt
  clientModelName            String      @unique
  generalClientNotes         String?
  notes                      String?
  personalityType            String?
  restrictedTerms            String?
  upsell_1                   String?
  upsell_10                  String?
  upsell_11                  String?
  upsell_12                  String?
  upsell_13                  String?
  upsell_14                  String?
  upsell_15                  String?
  upsell_16                  String?
  upsell_17                  String?
  upsell_2                   String?
  upsell_3                   String?
  upsell_4                   String?
  upsell_5                   String?
  upsell_6                   String?
  upsell_7                   String?
  upsell_8                   String?
  upsell_9                   String?
  clientModel                ClientModel @relation(fields: [clientModelName], references: [clientName], onDelete: Cascade)
}

model ClientModelDetails {
  id                    String               @id @default(cuid())
  full_name             String?
  age                   String?
  birthday              String?
  height                String?
  weight                String?
  clothing_size         String?
  ethnicity             String?
  birthplace            String?
  current_city          String?
  timezone              String?
  background            String?
  favorite_colors       String?
  interests             String?
  personality           String?
  amazon_wishlist       String?
  createdAt             DateTime             @default(now())
  updatedAt             DateTime             @updatedAt
  clothing_items        String?
  content_offered       String?
  custom_min_price      String?
  favorite_emojis       String?
  keywords              String?
  limitations           String?
  oftv_channel_interest String?
  tone_language         String?
  video_call_min_price  String?
  client_name           String?
  mm_restrictions       String?
  verbiage_restrictions String?
  wall_restrictions     String?
  calendar_id           String?
  onboardingCompleted   Boolean?             @default(false)
  status                String?
  model_name            String?
  clientCustomSheet     String?
  clientOnlyFansAlbum   String?
  clientSocialAlbums    String?
  launchesPod           String?
  onboardingProgress    OnboardingProgress[]
}

model OnboardingList {
  id          String               @id @default(cuid())
  stepNumber  Int
  title       String
  description String?
  required    Boolean              @default(true)
  createdAt   DateTime             @default(now())
  updatedAt   DateTime             @updatedAt
  progress    OnboardingProgress[]

  @@index([stepNumber])
}

model OnboardingProgress {
  id                   String             @id @default(cuid())
  onboardingListId     String
  clientModelDetailsId String
  completed            Boolean            @default(false)
  completedAt          DateTime?
  notes                String?
  createdAt            DateTime           @default(now())
  updatedAt            DateTime           @updatedAt
  ClientModelDetails   ClientModelDetails @relation(fields: [clientModelDetailsId], references: [id], onDelete: Cascade)
  OnboardingList       OnboardingList     @relation(fields: [onboardingListId], references: [id], onDelete: Cascade)

  @@unique([onboardingListId, clientModelDetailsId])
  @@index([clientModelDetailsId])
  @@index([onboardingListId])
}

model PodTeam {
  id                         String                    @id @default(cuid())
  createdAt                  DateTime                  @default(now())
  createdById                String?
  description                String?
  isActive                   Boolean?                  @default(true)
  name                       String                    @unique
  updatedAt                  DateTime?                 @updatedAt
  projectPrefix              String?                   @unique
  columnNotificationsEnabled Boolean                   @default(true)
  notifications              Notification[]
  createdBy                  User?                     @relation("PodTeamCreator", fields: [createdById], references: [id])
  assignedClients            PodTeamClientAssignment[]
  members                    PodTeamMember[]
  tasks                      Task[]
<<<<<<< HEAD
  TeamResource               TeamResource[]
=======
  resources                  TeamResource[]
>>>>>>> 6f9a40ca

  @@index([createdById])
  @@index([isActive])
  @@index([name])
  @@index([projectPrefix])
}

model PodTeamMember {
  id        String        @id @default(cuid())
  podTeamId String
  userId    String
  role      PodMemberRole @default(MEMBER)
  joinedAt  DateTime      @default(now())
  podTeam   PodTeam       @relation(fields: [podTeamId], references: [id], onDelete: Cascade)
  user      User          @relation("PodTeamMemberUser", fields: [userId], references: [id], onDelete: Cascade)

  @@unique([podTeamId, userId])
  @@index([podTeamId])
  @@index([userId])
}

model PodTeamClientAssignment {
  id            String      @id @default(cuid())
  podTeamId     String
  clientModelId String
  assignedAt    DateTime    @default(now())
  assignedById  String
  isActive      Boolean     @default(true)
  notes         String?
  assignedBy    User        @relation("PodClientAssignedBy", fields: [assignedById], references: [id])
  clientModel   ClientModel @relation(fields: [clientModelId], references: [id], onDelete: Cascade)
  podTeam       PodTeam     @relation(fields: [podTeamId], references: [id], onDelete: Cascade)

  @@unique([podTeamId, clientModelId])
  @@index([podTeamId])
  @@index([clientModelId])
  @@index([assignedById])
}

model TeamResource {
  id        String   @id @default(cuid())
  podTeamId String
  name      String
  link      String
  createdAt DateTime @default(now())
  updatedAt DateTime @updatedAt
  podTeam   PodTeam  @relation(fields: [podTeamId], references: [id], onDelete: Cascade)

  @@index([podTeamId])
}

model BoardColumn {
  id              String                        @id
  teamId          String
  label           String
  status          String
  position        Int
  color           String                        @default("#6B7280")
  isDefault       Boolean                       @default(false)
  isActive        Boolean                       @default(true)
  createdAt       DateTime                      @default(now())
  updatedAt       DateTime                      @updatedAt
  assignedMembers BoardColumnMemberAssignment[]

  @@unique([teamId, position])
  @@unique([teamId, status])
  @@index([position])
  @@index([teamId])
}

model BoardColumnMemberAssignment {
  id           String      @id @default(cuid())
  columnId     String
  userId       String
  assignedAt   DateTime    @default(now())
  assignedById String
  isActive     Boolean     @default(true)
  assignedBy   User        @relation("BoardColumnAssignedBy", fields: [assignedById], references: [id])
  column       BoardColumn @relation(fields: [columnId], references: [id], onDelete: Cascade)
  user         User        @relation("BoardColumnAssignedUser", fields: [userId], references: [id])

  @@unique([columnId, userId])
  @@index([columnId])
  @@index([userId])
  @@index([assignedById])
}

model ContentSubmission {
  id                    String             @id
  submissionType        SubmissionType
  modelName             String
  priority              SubmissionPriority
  driveLink             String
  contentDescription    String
  screenshotAttachments Json?
  status                SubmissionStatus   @default(PENDING)
  createdById           String
  createdAt             DateTime           @default(now())
  updatedAt             DateTime           @updatedAt
  processedAt           DateTime?
  notes                 String?
  minimumPrice          String?
  releaseDate           String?
  releaseTime           String?
  timezone              String?
  User                  User               @relation(fields: [createdById], references: [id])
  notifications         Notification[]
  Task                  Task?

  @@index([createdAt])
  @@index([createdById])
  @@index([modelName])
  @@index([priority])
  @@index([status])
  @@index([submissionType])
}

model ModularWorkflow {
  id                   String             @id @default(cuid())
  submissionType       SubmissionType
  contentStyle         ContentStyle
  selectedComponents   Json
  componentData        Json?
  workflowTemplate     String?
  modelName            String
  priority             SubmissionPriority
  driveLink            String
  attachments          Json?
  estimatedDuration    Int?
  teamAssignments      Json?
  createdById          String
  teamId               String?
  taskId               String?            @unique
  status               WorkflowStatus     @default(PENDING)
  createdAt            DateTime           @default(now())
  updatedAt            DateTime           @updatedAt
  processedAt          DateTime?
  timezone             String?
  basePriceDescription String?
  contentCount         String?            @db.VarChar(50)
  contentLength        String?            @db.VarChar(20)
  contentType          ContentType?
  externalCreatorTags  String?            @db.VarChar(500)
  internalModelTags    String[]
  pricing              String?            @db.VarChar(100)
  referenceAttachments Json?
  releaseDate          String?            @db.VarChar(20)
  releaseTime          String?            @db.VarChar(10)
  gifUrl               String?            @db.VarChar(500)
  notes                String?
  contentDescription   String?
  caption              String?
  isFinal              Boolean?           @default(false)
  createdBy            User               @relation("ModularWorkflowCreator", fields: [createdById], references: [id])
  task                 Task?              @relation("ModularWorkflowTask", fields: [taskId], references: [id])
  notifications        Notification[]

  @@index([createdAt])
  @@index([createdById])
  @@index([modelName])
  @@index([contentType])
  @@index([priority])
  @@index([status])
  @@index([submissionType])
  @@index([contentStyle])
  @@index([teamId])
}

model Attachment {
  id       String         @id
  postId   String
  url      String
  filename String
  type     AttachmentType
  size     Int
  Post     Post           @relation(fields: [postId], references: [id], onDelete: Cascade)

  @@index([postId])
}

model ForumCategory {
  id        String           @id
  modelId   String
  key       ForumCategoryKey @default(GENERAL)
  name      String
  createdAt DateTime         @default(now())
  updatedAt DateTime
  Thread    Thread[]

  @@unique([modelId, key])
  @@index([modelId])
}

model ModerationLog {
  id         String           @id
  actorId    String
  targetType ModerationTarget
  targetId   String
  action     ModerationAction
  reason     String?
  createdAt  DateTime         @default(now())
  User       User             @relation(fields: [actorId], references: [id])

  @@index([actorId])
  @@index([createdAt])
  @@index([targetType, targetId])
}

model Post {
  id            String         @id
  threadId      String
  authorId      String
  content_md    String
  content_html  String
  parentPostId  String?
  createdAt     DateTime       @default(now())
  updatedAt     DateTime
  editedAt      DateTime?
  Attachment    Attachment[]
  forumComments ForumComment[]
  forumVotes    ForumVote[]
  User          User           @relation(fields: [authorId], references: [id], onDelete: Cascade)
  Post          Post?          @relation("PostToPost", fields: [parentPostId], references: [id])
  other_Post    Post[]         @relation("PostToPost")
  Thread        Thread         @relation(fields: [threadId], references: [id], onDelete: Cascade)
  PostReaction  PostReaction[]

  @@index([authorId])
  @@index([createdAt])
  @@index([parentPostId])
  @@index([threadId])
}

model PostReaction {
  id     String @id
  postId String
  userId String
  emoji  String
  Post   Post   @relation(fields: [postId], references: [id], onDelete: Cascade)
  User   User   @relation(fields: [userId], references: [id], onDelete: Cascade)

  @@unique([postId, userId, emoji])
  @@index([postId])
  @@index([userId])
}

model Thread {
  id              String           @id
  modelId         String
  categoryId      String
  title           String
  authorId        String
  pinned          Boolean          @default(false)
  locked          Boolean          @default(false)
  solved          Boolean          @default(false)
  views           Int              @default(0)
  createdAt       DateTime         @default(now())
  updatedAt       DateTime
  forumThreadTags ForumThreadTag[]
  Post            Post[]
  User            User             @relation(fields: [authorId], references: [id], onDelete: Cascade)
  ForumCategory   ForumCategory    @relation(fields: [categoryId], references: [id], onDelete: Cascade)
  ThreadWatcher   ThreadWatcher[]

  @@index([authorId])
  @@index([createdAt])
  @@index([modelId, categoryId])
  @@index([pinned])
  @@index([updatedAt])
}

model ThreadWatcher {
  id       String @id
  userId   String
  threadId String
  Thread   Thread @relation(fields: [threadId], references: [id], onDelete: Cascade)
  User     User   @relation(fields: [userId], references: [id], onDelete: Cascade)

  @@unique([userId, threadId])
  @@index([threadId])
  @@index([userId])
}

model Notification {
  id                  String             @id @default(cuid())
  userId              String
  type                NotificationType
  title               String
  message             String
  isRead              Boolean            @default(false)
  createdAt           DateTime           @default(now())
  readAt              DateTime?
  data                Json?
  taskId              String?
  podTeamId           String?
  contentSubmissionId String?
  clientModelId       String?
  modularWorkflowId   String?
  clientModel         ClientModel?       @relation(fields: [clientModelId], references: [id], onDelete: Cascade)
  contentSubmission   ContentSubmission? @relation(fields: [contentSubmissionId], references: [id], onDelete: Cascade)
  ModularWorkflow     ModularWorkflow?   @relation(fields: [modularWorkflowId], references: [id], onDelete: Cascade)
  podTeam             PodTeam?           @relation(fields: [podTeamId], references: [id], onDelete: Cascade)
  task                Task?              @relation(fields: [taskId], references: [id], onDelete: Cascade)
  user                User               @relation(fields: [userId], references: [id], onDelete: Cascade)

  @@index([userId])
  @@index([type])
  @@index([isRead])
  @@index([createdAt])
  @@index([taskId])
  @@index([podTeamId])
  @@index([contentSubmissionId])
  @@index([clientModelId])
  @@index([modularWorkflowId])
}

model ForumComment {
  id        String   @id @default(cuid())
  postId    String
  authorId  String
  content   String
  createdAt DateTime @default(now())
  updatedAt DateTime @updatedAt
  author    User     @relation(fields: [authorId], references: [id])
  post      Post     @relation(fields: [postId], references: [id], onDelete: Cascade)

  @@index([postId])
  @@index([authorId])
}

model ForumVote {
  id        String        @id @default(cuid())
  postId    String
  userId    String
  voteType  ForumVoteType
  createdAt DateTime      @default(now())
  post      Post          @relation(fields: [postId], references: [id], onDelete: Cascade)
  user      User          @relation(fields: [userId], references: [id])

  @@unique([postId, userId])
  @@index([postId])
  @@index([userId])
}

model ForumTag {
  id        String           @id @default(cuid())
  modelId   String
  name      String
  slug      String
  color     String?
  createdAt DateTime         @default(now())
  threads   ForumThreadTag[]

  @@unique([modelId, slug])
  @@index([modelId])
  @@index([slug])
}

model ForumThreadTag {
  id        String   @id @default(cuid())
  threadId  String
  tagId     String
  createdAt DateTime @default(now())
  tag       ForumTag @relation(fields: [tagId], references: [id], onDelete: Cascade)
  thread    Thread   @relation(fields: [threadId], references: [id], onDelete: Cascade)

  @@unique([threadId, tagId])
  @@index([threadId])
  @@index([tagId])
}

model ForumStats {
  id           String   @id @default(cuid())
  modelId      String
  totalThreads Int      @default(0)
  totalPosts   Int      @default(0)
  totalUsers   Int      @default(0)
  activeUsers  Int      @default(0)
  date         DateTime @default(now())

  @@unique([modelId, date])
  @@index([modelId])
  @@index([date])
}

model ForumAnalytics {
  id      String   @id @default(cuid())
  modelId String
  metric  String
  value   Float
  date    DateTime @default(now())

  @@index([modelId])
  @@index([metric])
  @@index([date])
}

model UserActivityHistory {
  id           String           @id @default(cuid())
  actorId      String
  targetUserId String
  actionType   UserActivityType
  oldRole      Role?
  newRole      Role
  reason       String?
  ipAddress    String?
  userAgent    String?
  createdAt    DateTime         @default(now())
  actor        User             @relation("UserActivityActor", fields: [actorId], references: [id], onDelete: Cascade)
  targetUser   User             @relation("UserActivityTarget", fields: [targetUserId], references: [id], onDelete: Cascade)

  @@index([actorId])
  @@index([targetUserId])
  @@index([createdAt])
  @@index([actionType])
  @@index([oldRole])
  @@index([newRole])
}

model ChatbotConversation {
  id        String   @id @default(cuid())
  userId    String
  sessionId String
  messages  Json
  createdAt DateTime @default(now())
  updatedAt DateTime @updatedAt
  user      User     @relation(fields: [userId], references: [id], onDelete: Cascade)

  @@index([userId])
  @@index([sessionId])
  @@index([createdAt])
}

model InstagramPost {
  id            String              @id @default(cuid())
  userId        String
  imageUrl      String
  caption       String?
  scheduledDate DateTime?
  status        InstagramPostStatus @default(DRAFT)
  postType      InstagramPostType   @default(FEED)
  folder        String?
  position      Int?
  createdAt     DateTime            @default(now())
  updatedAt     DateTime            @updatedAt
  user          User                @relation(fields: [userId], references: [id], onDelete: Cascade)

  @@index([userId])
  @@index([status])
  @@index([scheduledDate])
  @@index([createdAt])
  @@index([position])
}

model GalleryMasterList {
  id              Int       @id(map: "gallerymasterlist_pkey") @default(autoincrement())
  schedule_tab    String?
  page            String?
  type            String?
  scheduled_date  String?
  time_pst        String?
  message_type    String?
  content_preview String?
  paywall_content String?
  content_style   String?
  caption         String?
  caption_style   String?
  price           String?
  outcome         String?
  notes           String?
  created_at      DateTime? @default(now()) @db.Timestamp(6)

  @@map("GalleryMasterList")
}

model TeamResource {
  id        String   @id
  podTeamId String
  name      String
  link      String
  createdAt DateTime @default(now())
  updatedAt DateTime
  PodTeam   PodTeam  @relation(fields: [podTeamId], references: [id], onDelete: Cascade)

  @@index([podTeamId])
}

enum Role {
  USER
  ADMIN
  MODERATOR
  GUEST
  SWD
  POD
}

enum VoiceStatus {
  NA
  ACTIVE
  UPLOADING
  PITCHED
  DECLINED
}

enum AccountType {
  GMAIL
  ELEVENLABS
}

enum VoiceModelCategory {
  PROFESSIONAL
  CASUAL
  EXPERIMENTAL
}

enum TaskStatus {
  NOT_STARTED
  IN_PROGRESS
  COMPLETED
  CANCELLED
}

enum TaskPriority {
  LOW
  MEDIUM
  HIGH
  URGENT
}

enum TaskActivityType {
  CREATED
  UPDATED
  STATUS_CHANGED
  PRIORITY_CHANGED
  ASSIGNED
  UNASSIGNED
  DUE_DATE_CHANGED
  ATTACHMENT_ADDED
  ATTACHMENT_REMOVED
  COMMENT_ADDED
  DELETED
}

enum SubmissionPriority {
  LOW
  NORMAL
  HIGH
  URGENT
}

enum SubmissionStatus {
  PENDING
  PROCESSING
  TASK_CREATED
  COMPLETED
  CANCELLED
}

enum SubmissionType {
  OTP
  PTR
}

enum ContentStyle {
  NORMAL
  GAME
  POLL
  LIVESTREAM
  BUNDLE
  PPV
}

enum ContentType {
  BG
  BGG
  GG
  GGG
  ORGY
  SOLO
  COMPILATION
  AHEGAO
  JOI
  THANK_YOU_VIDS
  VIP_GIFTS
  BJ
  FEET
}

enum WorkflowStatus {
  PENDING
  PROCESSING
  TASK_CREATED
  COMPLETED
  CANCELLED
}

enum PodMemberRole {
  LEADER
  MEMBER
  ADMIN
}

enum AttachmentType {
  IMAGE
  VIDEO
  DOCUMENT
  OTHER
}

enum ForumCategoryKey {
  GENERAL
  QA
  BUGS
  SHOWCASE
  RELEASES
}

enum ModerationAction {
  PIN
  UNPIN
  LOCK
  UNLOCK
  SOLVE
  UNSOLVE
  DELETE
  RESTORE
  MOVE_CATEGORY
  BAN_USER
  UNBAN_USER
}

enum ModerationTarget {
  THREAD
  POST
  USER
}

enum NotificationType {
  TASK_ASSIGNED
  TASK_STATUS_CHANGED
  TASK_COMMENT_ADDED
  TASK_DUE_DATE_APPROACHING
  POD_TEAM_ADDED
  POD_TEAM_CLIENT_ASSIGNED
  POD_TEAM_MEMBER_JOINED
  CONTENT_SUBMISSION_STATUS_CHANGED
  CLIENT_SHEET_LINK_ADDED
  SYSTEM_NOTIFICATION
  TASK_MENTION
}

enum ForumVoteType {
  UPVOTE
  DOWNVOTE
}

enum UserActivityType {
  ROLE_CHANGED
  ACCOUNT_CREATED
  ACCOUNT_SUSPENDED
  ACCOUNT_REACTIVATED
  ACCOUNT_DELETED
  PASSWORD_RESET
  EMAIL_VERIFIED
}

enum InstagramPostStatus {
  DRAFT
  SCHEDULED
  PUBLISHED
  ARCHIVED
}

enum InstagramPostType {
  FEED
  REEL
  STORY
}

enum OFTVTaskStatus {
  NOT_STARTED
  IN_PROGRESS
  NEEDS_REVISION
  APPROVED
  HOLD
  WAITING_FOR_VO
  SENT
  PUBLISHED
}

// Gallery user favorites
model GalleryFavorite {
  id         Int      @id @default(autoincrement())
  user_id    String
  item_id    String
  created_at DateTime @default(now())

  @@unique([user_id, item_id])
  @@index([user_id])
  @@index([item_id])
  @@map("GalleryFavorite")
}

// Gallery releases/PTR tracking
model GalleryRelease {
  id         Int      @id @default(autoincrement())
  item_id    String   @unique
  created_at DateTime @default(now())

  @@index([item_id])
  @@map("GalleryRelease")
}<|MERGE_RESOLUTION|>--- conflicted
+++ resolved
@@ -255,12 +255,9 @@
   taskId                String         @unique
   model                 String
   folderLink            String?
-<<<<<<< HEAD
-=======
   videoDescription      String?
   videoEditorUserId     String?
   thumbnailEditorUserId String?
->>>>>>> 6f9a40ca
   specialInstructions   String?
   attachments           Json?
   dateAssigned          DateTime       @default(now())
@@ -269,10 +266,6 @@
   updatedAt             DateTime       @updatedAt
   videoEditorStatus     OFTVTaskStatus @default(NOT_STARTED)
   thumbnailEditorStatus OFTVTaskStatus @default(NOT_STARTED)
-  thumbnailEditorUserId String?
-  videoEditorUserId     String?
-  videoDescription      String?
-  attachments           Json?
   task                  Task           @relation(fields: [taskId], references: [id], onDelete: Cascade)
   thumbnailEditorUser   User?          @relation("OFTVThumbnailEditor", fields: [thumbnailEditorUserId], references: [id])
   videoEditorUser       User?          @relation("OFTVVideoEditor", fields: [videoEditorUserId], references: [id])
@@ -513,11 +506,7 @@
   assignedClients            PodTeamClientAssignment[]
   members                    PodTeamMember[]
   tasks                      Task[]
-<<<<<<< HEAD
-  TeamResource               TeamResource[]
-=======
   resources                  TeamResource[]
->>>>>>> 6f9a40ca
 
   @@index([createdById])
   @@index([isActive])
