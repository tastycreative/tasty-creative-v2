generator client {
  provider = "prisma-client-js"
}

datasource db {
  provider = "postgresql"
  url      = env("DATABASE_URL")
}

model User {
  id                         String                        @id @default(cuid())
  email                      String                        @unique
  emailVerified              DateTime?
  name                       String?
  image                      String?
  role                       Role                          @default(GUEST)
  createdAt                  DateTime                      @default(now())
  updatedAt                  DateTime                      @updatedAt
  password                   String?
  lastAccessedAt             DateTime?                     @default(now())
  username                   String?                       @unique
  accounts                   Account[]
  assignedBoardColumnsByUser BoardColumnMemberAssignment[] @relation("BoardColumnAssignedBy")
  assignedBoardColumns       BoardColumnMemberAssignment[] @relation("BoardColumnAssignedUser")
  chatbotConversations       ChatbotConversation[]
  ContentSubmission          ContentSubmission[]
  forumComments              ForumComment[]
  forumVotes                 ForumVote[]
  ModerationLog              ModerationLog[]
  ModularWorkflow            ModularWorkflow[]             @relation("ModularWorkflowCreator")
  notifications              Notification[]
  pageViews                  PageView[]
  createdPodTeams            PodTeam[]                     @relation("PodTeamCreator")
  podClientAssignments       PodTeamClientAssignment[]     @relation("PodClientAssignedBy")
  podTeamMemberships         PodTeamMember[]               @relation("PodTeamMemberUser")
  Post                       Post[]
  PostReaction               PostReaction[]
  sessions                   Session[]
  createdTasks               Task[]                        @relation("TaskCreator")
  taskActivities             TaskActivityHistory[]         @relation("TaskActivityUser")
  taskComments               TaskComment[]                 @relation("TaskCommentUser")
  Thread                     Thread[]
  ThreadWatcher              ThreadWatcher[]
  performedUserActivities    UserActivityHistory[]         @relation("UserActivityActor")
  receivedUserActivities     UserActivityHistory[]         @relation("UserActivityTarget")
  verificationTokens         VerificationToken[]
  voiceNoteHistory           VoiceNoteHistory[]
  voiceNoteSales             VoiceNoteSale[]
}

model Account {
  id                String  @id @default(cuid())
  userId            String
  type              String
  provider          String
  providerAccountId String
  refresh_token     String?
  access_token      String?
  expires_at        Int?
  token_type        String?
  scope             String?
  id_token          String?
  session_state     String?
  user              User    @relation(fields: [userId], references: [id], onDelete: Cascade)

  @@unique([provider, providerAccountId])
}

model Session {
  id           String   @id @default(cuid())
  sessionToken String   @unique
  userId       String
  expires      DateTime
  user         User     @relation(fields: [userId], references: [id], onDelete: Cascade)
}

model VerificationToken {
  identifier String
  token      String   @unique
  expires    DateTime
  id         String   @id @default(cuid())
  userId     String?
  user       User?    @relation(fields: [userId], references: [id], onDelete: Cascade)

  @@unique([identifier, token])
}

model HubstaffConfig {
  id           String    @id @default(cuid())
  refreshToken String
  accessToken  String?
  expiresAt    DateTime?
  createdAt    DateTime  @default(now())
  updatedAt    DateTime  @updatedAt

  @@index([id])
}

model PageView {
  id              String   @id @default(cuid())
  sessionId       String
  userId          String?
  ipHash          String
  userAgent       String?
  path            String
  referrer        String?
  timestamp       DateTime @default(now())
  sessionDuration Int?
  user            User?    @relation(fields: [userId], references: [id], onDelete: Cascade)

  @@index([sessionId])
  @@index([userId])
  @@index([timestamp])
  @@index([path])
}

model Analytics {
  id                 String   @id @default(cuid())
  date               DateTime @unique
  uniqueVisitors     Int      @default(0)
  totalPageViews     Int      @default(0)
  authenticatedViews Int      @default(0)
  anonymousViews     Int      @default(0)
  createdAt          DateTime @default(now())

  @@index([date])
}

model VoiceGenAccount {
  id          String      @id @default(cuid())
  clientName  String
  email       String?
  password    String?
  voiceStatus VoiceStatus @default(NA)
  accountType AccountType @default(ELEVENLABS)
  dataFolder  String?
  feedback    String?
  rating      String?
  createdAt   DateTime    @default(now())
  updatedAt   DateTime    @updatedAt

  @@index([clientName])
  @@index([voiceStatus])
  @@index([accountType])
}

model VoiceModel {
  id          String             @id @default(cuid())
  accountKey  String             @unique
  accountName String
  voiceName   String
  voiceId     String             @unique
  apiKey      String
  description String?            @default("Backup account for high-volume usage")
  category    VoiceModelCategory @default(PROFESSIONAL)
  isActive    Boolean            @default(true)
  createdAt   DateTime           @default(now())
  updatedAt   DateTime           @updatedAt

  @@index([accountKey])
  @@index([voiceId])
  @@index([category])
  @@index([isActive])
  @@index([createdAt])
}

model VoiceNoteHistory {
  id                String   @id @default(cuid())
  userId            String
  elevenLabsHistoryId String // The history_item_id from ElevenLabs
  voiceId           String
  voiceName         String
  accountKey        String  // Which ElevenLabs account was used
  text              String  @db.Text
  generatedAt       DateTime
  createdAt         DateTime @default(now())
  user              User     @relation(fields: [userId], references: [id], onDelete: Cascade)
  voiceNoteSale     VoiceNoteSale?

  @@unique([userId, elevenLabsHistoryId])
  @@index([userId])
  @@index([elevenLabsHistoryId])
  @@index([voiceId])
  @@index([accountKey])
  @@index([generatedAt])
  @@index([createdAt])
}

model VoiceNoteSale {
  id                  String            @id @default(cuid())
  userId              String
  userName            String
  userEmail           String
  modelName           String
  voiceNote           String            @db.Text
  saleAmount          Float
  soldDate            DateTime
  status              String            @default("Completed")
  generatedDate       DateTime?
  source              String?           @default("Manual")
  voiceNoteHistoryId  String?           @unique
  createdAt           DateTime          @default(now())
  updatedAt           DateTime          @updatedAt
  user                User              @relation(fields: [userId], references: [id], onDelete: Cascade)
  voiceNoteHistory    VoiceNoteHistory? @relation(fields: [voiceNoteHistoryId], references: [id], onDelete: SetNull)

  @@index([userId])
  @@index([modelName])
  @@index([soldDate])
  @@index([status])
  @@index([createdAt])
  @@index([saleAmount])
}

model Task {
  id                  String                @id @default(cuid())
  title               String
  description         String?
  priority            TaskPriority          @default(MEDIUM)
  dueDate             DateTime?
  assignedTo          String?
  createdById         String
  createdAt           DateTime              @default(now())
  updatedAt           DateTime              @updatedAt
  updatedBy           String?
  attachments         Json?
  assignedToTeam      Boolean               @default(false)
  contentSubmissionId String?               @unique
  status              String                @default("NOT_STARTED")
  podTeamId           String?
  taskNumber          Int                   @default(autoincrement())
  ModularWorkflow     ModularWorkflow?      @relation("ModularWorkflowTask")
  notifications       Notification[]
  ContentSubmission   ContentSubmission?    @relation(fields: [contentSubmissionId], references: [id])
  createdBy           User                  @relation("TaskCreator", fields: [createdById], references: [id])
  podTeam             PodTeam?              @relation(fields: [podTeamId], references: [id])
  activityHistory     TaskActivityHistory[]
  comments            TaskComment[]

  @@index([podTeamId])
  @@index([createdById])
  @@index([status])
  @@index([assignedToTeam])
  @@index([contentSubmissionId])
  @@index([taskNumber])
}

model TaskActivityHistory {
  id          String           @id @default(cuid())
  taskId      String
  userId      String
  actionType  TaskActivityType
  fieldName   String?
  oldValue    String?
  newValue    String?
  description String?
  createdAt   DateTime         @default(now())
  task        Task             @relation(fields: [taskId], references: [id], onDelete: Cascade)
  user        User             @relation("TaskActivityUser", fields: [userId], references: [id])

  @@index([taskId])
  @@index([userId])
  @@index([createdAt])
  @@index([actionType])
}

model TaskComment {
  id          String   @id @default(cuid())
  taskId      String
  userId      String
  content     String
  createdAt   DateTime @default(now())
  updatedAt   DateTime @updatedAt
  attachments Json?
  task        Task     @relation(fields: [taskId], references: [id], onDelete: Cascade)
  user        User     @relation("TaskCommentUser", fields: [userId], references: [id])

  @@index([taskId])
  @@index([userId])
  @@index([createdAt])
}

model ClientModel {
  id                    String                    @id @default(cuid())
  clientName            String                    @unique
  status                String
  percentTaken          String?
  guaranteed            String?
  launchDate            String?
  referrer              String?
  name                  String?
  profilePicture        String?
  personalityType       String?
  commonTerms           String?
  commonEmojis          String?
  restrictedTermsEmojis String?
  notes                 String?
  generalNotes          String?
  mainInstagram         String?
  mainTwitter           String?
  mainTiktok            String?
  profileLink           String?
  createdAt             DateTime                  @default(now())
  updatedAt             DateTime                  @updatedAt
  row_id                String?
  sheetLinks            ClientModelSheetLinks[]
  contentDetails        ContentDetails?
  notifications         Notification[]
  podTeamAssignments    PodTeamClientAssignment[]

  @@index([clientName])
  @@index([status])
}

model ClientModelSheetLinks {
  id            String      @id @default(cuid())
  clientModelId String
  sheetUrl      String
  sheetName     String?
  sheetType     String
  createdAt     DateTime    @default(now())
  updatedAt     DateTime    @updatedAt
  clientModel   ClientModel @relation(fields: [clientModelId], references: [id], onDelete: Cascade)

  @@index([clientModelId])
  @@index([sheetType])
}

model ContentDetails {
  id                         String      @id @default(cuid())
  twitterNudity              String?
  openToLivestreams          String?
  onlyFansWallLimitations    String?
  flyerCensorshipLimitations String?
  boobContent                String?
  pussyContent               String?
  soloSquirtContent          String?
  soloFingerContent          String?
  soloDildoContent           String?
  soloVibratorContent        String?
  joiContent                 String?
  bgContent                  String?
  bjHandjobContent           String?
  bggContent                 String?
  bbgContent                 String?
  orgyContent                String?
  ggContent                  String?
  analContent                String?
  livestreamContent          String?
  customVideoPricing         String?
  customCallPricing          String?
  bundleContent5_10          String?
  bundleContent10_15         String?
  bundleContent15_20         String?
  bundleContent20_25         String?
  bundleContent25_30         String?
  bundleContent30Plus        String?
  contentOptionsForGames     String?
  createdAt                  DateTime    @default(now())
  updatedAt                  DateTime    @updatedAt
  clientModelName            String      @unique
  clientModel                ClientModel @relation(fields: [clientModelName], references: [clientName], onDelete: Cascade)
}

model ClientModelDetails {
  id                    String               @id @default(cuid())
  full_name             String?
  age                   String?
  birthday              String?
  height                String?
  weight                String?
  clothing_size         String?
  ethnicity             String?
  birthplace            String?
  current_city          String?
  timezone              String?
  background            String?
  favorite_colors       String?
  interests             String?
  personality           String?
  amazon_wishlist       String?
  createdAt             DateTime             @default(now())
  updatedAt             DateTime             @updatedAt
  clothing_items        String?
  content_offered       String?
  custom_min_price      String?
  favorite_emojis       String?
  keywords              String?
  limitations           String?
  oftv_channel_interest String?
  tone_language         String?
  video_call_min_price  String?
  client_name           String?
  mm_restrictions       String?
  verbiage_restrictions String?
  wall_restrictions     String?
  calendar_id           String?
  clientOnlyFansAlbum   String?
  clientSocialAlbums    String?
  clientCustomSheet     String?
  onboardingCompleted   Boolean?             @default(false)
  status                String?
  model_name            String?
  clientCustomSheet     String?
  clientOnlyFansAlbum   String?
  clientSocialAlbums    String?
  onboardingProgress    OnboardingProgress[]
}

model OnboardingList {
  id          String               @id @default(cuid())
  stepNumber  Int
  title       String
  description String?
  required    Boolean              @default(true)
  createdAt   DateTime             @default(now())
  updatedAt   DateTime             @updatedAt
  progress    OnboardingProgress[]

  @@index([stepNumber])
}

model OnboardingProgress {
  id                   String             @id @default(cuid())
  onboardingListId     String
  clientModelDetailsId String
  completed            Boolean            @default(false)
  completedAt          DateTime?
  notes                String?
  createdAt            DateTime           @default(now())
  updatedAt            DateTime           @updatedAt
  ClientModelDetails   ClientModelDetails @relation(fields: [clientModelDetailsId], references: [id], onDelete: Cascade)
  OnboardingList       OnboardingList     @relation(fields: [onboardingListId], references: [id], onDelete: Cascade)

  @@unique([onboardingListId, clientModelDetailsId])
  @@index([clientModelDetailsId])
  @@index([onboardingListId])
}

model PodTeam {
  id              String                    @id @default(cuid())
  createdAt       DateTime                  @default(now())
  createdById     String?
  description     String?
  isActive        Boolean?                  @default(true)
  name            String                    @unique
  updatedAt       DateTime?                 @updatedAt
  projectPrefix   String?                   @unique
  notifications   Notification[]
  createdBy       User?                     @relation("PodTeamCreator", fields: [createdById], references: [id])
  assignedClients PodTeamClientAssignment[]
  members         PodTeamMember[]
  tasks           Task[]

  @@index([createdById])
  @@index([isActive])
  @@index([name])
  @@index([projectPrefix])
}

model PodTeamMember {
  id        String        @id @default(cuid())
  podTeamId String
  userId    String
  role      PodMemberRole @default(MEMBER)
  joinedAt  DateTime      @default(now())
  podTeam   PodTeam       @relation(fields: [podTeamId], references: [id], onDelete: Cascade)
  user      User          @relation("PodTeamMemberUser", fields: [userId], references: [id], onDelete: Cascade)

  @@unique([podTeamId, userId])
  @@index([podTeamId])
  @@index([userId])
}

model PodTeamClientAssignment {
  id            String      @id @default(cuid())
  podTeamId     String
  clientModelId String
  assignedAt    DateTime    @default(now())
  assignedById  String
  isActive      Boolean     @default(true)
  notes         String?
  assignedBy    User        @relation("PodClientAssignedBy", fields: [assignedById], references: [id])
  clientModel   ClientModel @relation(fields: [clientModelId], references: [id], onDelete: Cascade)
  podTeam       PodTeam     @relation(fields: [podTeamId], references: [id], onDelete: Cascade)

  @@unique([podTeamId, clientModelId])
  @@index([podTeamId])
  @@index([clientModelId])
  @@index([assignedById])
}

model BoardColumn {
  id              String                        @id
  teamId          String
  label           String
  status          String
  position        Int
  color           String                        @default("#6B7280")
  isDefault       Boolean                       @default(false)
  isActive        Boolean                       @default(true)
  createdAt       DateTime                      @default(now())
  updatedAt       DateTime                      @updatedAt
  assignedMembers BoardColumnMemberAssignment[]

  @@unique([teamId, position])
  @@unique([teamId, status])
  @@index([position])
  @@index([teamId])
}

model BoardColumnMemberAssignment {
  id           String      @id @default(cuid())
  columnId     String
  userId       String
  assignedAt   DateTime    @default(now())
  assignedById String
  isActive     Boolean     @default(true)
  assignedBy   User        @relation("BoardColumnAssignedBy", fields: [assignedById], references: [id])
  column       BoardColumn @relation(fields: [columnId], references: [id], onDelete: Cascade)
  user         User        @relation("BoardColumnAssignedUser", fields: [userId], references: [id])

  @@unique([columnId, userId])
  @@index([columnId])
  @@index([userId])
  @@index([assignedById])
}

model ContentSubmission {
  id                    String             @id
  submissionType        SubmissionType
  modelName             String
  priority              SubmissionPriority
  driveLink             String
  contentDescription    String
  screenshotAttachments Json?
  status                SubmissionStatus   @default(PENDING)
  createdById           String
  createdAt             DateTime           @default(now())
  updatedAt             DateTime           @updatedAt
  processedAt           DateTime?
  notes                 String?
  minimumPrice          String?
  releaseDate           String?
  releaseTime           String?
  timezone              String?
  User                  User               @relation(fields: [createdById], references: [id])
  notifications         Notification[]
  Task                  Task?

  @@index([createdAt])
  @@index([createdById])
  @@index([modelName])
  @@index([priority])
  @@index([status])
  @@index([submissionType])
}

model ModularWorkflow {
  id                 String             @id @default(cuid())
  submissionType     SubmissionType
  contentStyle       ContentStyle
  selectedComponents Json
  componentData      Json?
  workflowTemplate   String?
  modelName          String
  priority           SubmissionPriority
  driveLink          String
  contentDescription String
  attachments        Json?
  estimatedDuration  Int?
  teamAssignments    Json?
  createdById        String
  teamId             String?
  taskId             String?            @unique
  status             WorkflowStatus     @default(PENDING)
  createdAt          DateTime           @default(now())
  updatedAt          DateTime           @updatedAt
  processedAt        DateTime?
  timezone           String?
  createdBy          User               @relation("ModularWorkflowCreator", fields: [createdById], references: [id])
  task               Task?              @relation("ModularWorkflowTask", fields: [taskId], references: [id])
  notifications      Notification[]

  @@index([createdAt])
  @@index([createdById])
  @@index([modelName])
  @@index([priority])
  @@index([status])
  @@index([submissionType])
  @@index([contentStyle])
  @@index([teamId])
}

model Attachment {
  id       String         @id
  postId   String
  url      String
  filename String
  type     AttachmentType
  size     Int
  Post     Post           @relation(fields: [postId], references: [id], onDelete: Cascade)

  @@index([postId])
}

model ForumCategory {
  id        String           @id
  modelId   String
  key       ForumCategoryKey @default(GENERAL)
  name      String
  createdAt DateTime         @default(now())
  updatedAt DateTime
  Thread    Thread[]

  @@unique([modelId, key])
  @@index([modelId])
}

model ModerationLog {
  id         String           @id
  actorId    String
  targetType ModerationTarget
  targetId   String
  action     ModerationAction
  reason     String?
  createdAt  DateTime         @default(now())
  User       User             @relation(fields: [actorId], references: [id])

  @@index([actorId])
  @@index([createdAt])
  @@index([targetType, targetId])
}

model Post {
  id            String         @id
  threadId      String
  authorId      String
  content_md    String
  content_html  String
  parentPostId  String?
  createdAt     DateTime       @default(now())
  updatedAt     DateTime
  editedAt      DateTime?
  Attachment    Attachment[]
  forumComments ForumComment[]
  forumVotes    ForumVote[]
  User          User           @relation(fields: [authorId], references: [id], onDelete: Cascade)
  Post          Post?          @relation("PostToPost", fields: [parentPostId], references: [id])
  other_Post    Post[]         @relation("PostToPost")
  Thread        Thread         @relation(fields: [threadId], references: [id], onDelete: Cascade)
  PostReaction  PostReaction[]

  @@index([authorId])
  @@index([createdAt])
  @@index([parentPostId])
  @@index([threadId])
}

model PostReaction {
  id     String @id
  postId String
  userId String
  emoji  String
  Post   Post   @relation(fields: [postId], references: [id], onDelete: Cascade)
  User   User   @relation(fields: [userId], references: [id], onDelete: Cascade)

  @@unique([postId, userId, emoji])
  @@index([postId])
  @@index([userId])
}

model Thread {
  id              String           @id
  modelId         String
  categoryId      String
  title           String
  authorId        String
  pinned          Boolean          @default(false)
  locked          Boolean          @default(false)
  solved          Boolean          @default(false)
  views           Int              @default(0)
  createdAt       DateTime         @default(now())
  updatedAt       DateTime
  forumThreadTags ForumThreadTag[]
  Post            Post[]
  User            User             @relation(fields: [authorId], references: [id], onDelete: Cascade)
  ForumCategory   ForumCategory    @relation(fields: [categoryId], references: [id], onDelete: Cascade)
  ThreadWatcher   ThreadWatcher[]

  @@index([authorId])
  @@index([createdAt])
  @@index([modelId, categoryId])
  @@index([pinned])
  @@index([updatedAt])
}

model ThreadWatcher {
  id       String @id
  userId   String
  threadId String
  Thread   Thread @relation(fields: [threadId], references: [id], onDelete: Cascade)
  User     User   @relation(fields: [userId], references: [id], onDelete: Cascade)

  @@unique([userId, threadId])
  @@index([threadId])
  @@index([userId])
}

model Notification {
  id                  String             @id @default(cuid())
  userId              String
  type                NotificationType
  title               String
  message             String
  isRead              Boolean            @default(false)
  createdAt           DateTime           @default(now())
  readAt              DateTime?
  data                Json?
  taskId              String?
  podTeamId           String?
  contentSubmissionId String?
  clientModelId       String?
  modularWorkflowId   String?
  clientModel         ClientModel?       @relation(fields: [clientModelId], references: [id], onDelete: Cascade)
  contentSubmission   ContentSubmission? @relation(fields: [contentSubmissionId], references: [id], onDelete: Cascade)
  ModularWorkflow     ModularWorkflow?   @relation(fields: [modularWorkflowId], references: [id], onDelete: Cascade)
  podTeam             PodTeam?           @relation(fields: [podTeamId], references: [id], onDelete: Cascade)
  task                Task?              @relation(fields: [taskId], references: [id], onDelete: Cascade)
  user                User               @relation(fields: [userId], references: [id], onDelete: Cascade)

  @@index([userId])
  @@index([type])
  @@index([isRead])
  @@index([createdAt])
  @@index([taskId])
  @@index([podTeamId])
  @@index([contentSubmissionId])
  @@index([clientModelId])
  @@index([modularWorkflowId])
}

model ForumComment {
  id        String   @id @default(cuid())
  postId    String
  authorId  String
  content   String
  createdAt DateTime @default(now())
  updatedAt DateTime @updatedAt
  author    User     @relation(fields: [authorId], references: [id])
  post      Post     @relation(fields: [postId], references: [id], onDelete: Cascade)

  @@index([postId])
  @@index([authorId])
}

model ForumVote {
  id        String        @id @default(cuid())
  postId    String
  userId    String
  voteType  ForumVoteType
  createdAt DateTime      @default(now())
  post      Post          @relation(fields: [postId], references: [id], onDelete: Cascade)
  user      User          @relation(fields: [userId], references: [id])

  @@unique([postId, userId])
  @@index([postId])
  @@index([userId])
}

model ForumTag {
  id        String           @id @default(cuid())
  modelId   String
  name      String
  slug      String
  color     String?
  createdAt DateTime         @default(now())
  threads   ForumThreadTag[]

  @@unique([modelId, slug])
  @@index([modelId])
  @@index([slug])
}

model ForumThreadTag {
  id        String   @id @default(cuid())
  threadId  String
  tagId     String
  createdAt DateTime @default(now())
  tag       ForumTag @relation(fields: [tagId], references: [id], onDelete: Cascade)
  thread    Thread   @relation(fields: [threadId], references: [id], onDelete: Cascade)

  @@unique([threadId, tagId])
  @@index([threadId])
  @@index([tagId])
}

model ForumStats {
  id           String   @id @default(cuid())
  modelId      String
  totalThreads Int      @default(0)
  totalPosts   Int      @default(0)
  totalUsers   Int      @default(0)
  activeUsers  Int      @default(0)
  date         DateTime @default(now())

  @@unique([modelId, date])
  @@index([modelId])
  @@index([date])
}

<<<<<<< HEAD
model ForumAnalytics {
  id      String   @id @default(cuid())
  modelId String
  metric  String
  value   Float
  date    DateTime @default(now())
=======
model ModularWorkflow {
  id                 String             @id
  submissionType     SubmissionType
  contentStyle       ContentStyle
  selectedComponents Json
  componentData      Json?
  workflowTemplate   String?
  modelName          String
  priority           SubmissionPriority
  driveLink          String
  contentDescription String
  attachments        Json?
  estimatedDuration  Int?
  teamAssignments    Json?
  createdById        String
  teamId             String?
  taskId             String?            @unique
  status             WorkflowStatus     @default(PENDING)
  createdAt          DateTime           @default(now())
  updatedAt          DateTime
  processedAt        DateTime?
  timezone           String?
  User               User               @relation(fields: [createdById], references: [id])
  Task               Task?              @relation(fields: [taskId], references: [id])
  Notification       Notification[]
>>>>>>> d8a716a6

  @@index([modelId])
  @@index([metric])
  @@index([date])
}

model UserActivityHistory {
  id           String           @id @default(cuid())
  actorId      String
  targetUserId String
  actionType   UserActivityType
  oldRole      Role?
  newRole      Role
  reason       String?
  ipAddress    String?
  userAgent    String?
  createdAt    DateTime         @default(now())
  actor        User             @relation("UserActivityActor", fields: [actorId], references: [id], onDelete: Cascade)
  targetUser   User             @relation("UserActivityTarget", fields: [targetUserId], references: [id], onDelete: Cascade)

  @@index([actorId])
  @@index([targetUserId])
  @@index([createdAt])
  @@index([actionType])
  @@index([oldRole])
  @@index([newRole])
}

model ChatbotConversation {
  id        String   @id @default(cuid())
  userId    String
  sessionId String
  messages  Json
  createdAt DateTime @default(now())
  updatedAt DateTime @updatedAt
  user      User     @relation(fields: [userId], references: [id], onDelete: Cascade)

  @@index([userId])
  @@index([sessionId])
  @@index([createdAt])
}

enum Role {
  USER
  ADMIN
  MODERATOR
  GUEST
  SWD
  POD
}

enum VoiceStatus {
  NA
  ACTIVE
  UPLOADING
  PITCHED
  DECLINED
}

enum AccountType {
  GMAIL
  ELEVENLABS
}

enum VoiceModelCategory {
  PROFESSIONAL
  CASUAL
  EXPERIMENTAL
}

enum TaskStatus {
  NOT_STARTED
  IN_PROGRESS
  COMPLETED
  CANCELLED
}

enum TaskPriority {
  LOW
  MEDIUM
  HIGH
  URGENT
}

enum TaskActivityType {
  CREATED
  UPDATED
  STATUS_CHANGED
  PRIORITY_CHANGED
  ASSIGNED
  UNASSIGNED
  DUE_DATE_CHANGED
  ATTACHMENT_ADDED
  ATTACHMENT_REMOVED
  COMMENT_ADDED
  DELETED
}

enum SubmissionPriority {
  LOW
  NORMAL
  HIGH
  URGENT
}

enum SubmissionStatus {
  PENDING
  PROCESSING
  TASK_CREATED
  COMPLETED
  CANCELLED
}

enum SubmissionType {
  OTP
  PTR
}

enum ContentStyle {
  NORMAL
  GAME
  POLL
  LIVESTREAM
  BUNDLE
}

enum WorkflowStatus {
  PENDING
  PROCESSING
  TASK_CREATED
  COMPLETED
  CANCELLED
}

enum PodMemberRole {
  LEADER
  MEMBER
  ADMIN
}

enum AttachmentType {
  IMAGE
  VIDEO
  DOCUMENT
  OTHER
}

enum ForumCategoryKey {
  GENERAL
  QA
  BUGS
  SHOWCASE
  RELEASES
}

enum ModerationAction {
  PIN
  UNPIN
  LOCK
  UNLOCK
  SOLVE
  UNSOLVE
  DELETE
  RESTORE
  MOVE_CATEGORY
  BAN_USER
  UNBAN_USER
}

enum ModerationTarget {
  THREAD
  POST
  USER
}

enum NotificationType {
  TASK_ASSIGNED
  TASK_STATUS_CHANGED
  TASK_COMMENT_ADDED
  TASK_DUE_DATE_APPROACHING
  POD_TEAM_ADDED
  POD_TEAM_CLIENT_ASSIGNED
  POD_TEAM_MEMBER_JOINED
  CONTENT_SUBMISSION_STATUS_CHANGED
  CLIENT_SHEET_LINK_ADDED
  SYSTEM_NOTIFICATION
  TASK_MENTION
}

enum ForumVoteType {
  UPVOTE
  DOWNVOTE
}

<<<<<<< HEAD
=======
enum ContentStyle {
  NORMAL
  GAME
  POLL
  LIVESTREAM
  BUNDLE
}

enum WorkflowStatus {
  PENDING
  PROCESSING
  TASK_CREATED
  COMPLETED
  CANCELLED
}

>>>>>>> d8a716a6
enum UserActivityType {
  ROLE_CHANGED
  ACCOUNT_CREATED
  ACCOUNT_SUSPENDED
  ACCOUNT_REACTIVATED
  ACCOUNT_DELETED
  PASSWORD_RESET
  EMAIL_VERIFIED
}<|MERGE_RESOLUTION|>--- conflicted
+++ resolved
@@ -401,9 +401,6 @@
   onboardingCompleted   Boolean?             @default(false)
   status                String?
   model_name            String?
-  clientCustomSheet     String?
-  clientOnlyFansAlbum   String?
-  clientSocialAlbums    String?
   onboardingProgress    OnboardingProgress[]
 }
 
@@ -809,40 +806,12 @@
   @@index([date])
 }
 
-<<<<<<< HEAD
 model ForumAnalytics {
   id      String   @id @default(cuid())
   modelId String
   metric  String
   value   Float
   date    DateTime @default(now())
-=======
-model ModularWorkflow {
-  id                 String             @id
-  submissionType     SubmissionType
-  contentStyle       ContentStyle
-  selectedComponents Json
-  componentData      Json?
-  workflowTemplate   String?
-  modelName          String
-  priority           SubmissionPriority
-  driveLink          String
-  contentDescription String
-  attachments        Json?
-  estimatedDuration  Int?
-  teamAssignments    Json?
-  createdById        String
-  teamId             String?
-  taskId             String?            @unique
-  status             WorkflowStatus     @default(PENDING)
-  createdAt          DateTime           @default(now())
-  updatedAt          DateTime
-  processedAt        DateTime?
-  timezone           String?
-  User               User               @relation(fields: [createdById], references: [id])
-  Task               Task?              @relation(fields: [taskId], references: [id])
-  Notification       Notification[]
->>>>>>> d8a716a6
 
   @@index([modelId])
   @@index([metric])
@@ -1037,25 +1006,6 @@
   DOWNVOTE
 }
 
-<<<<<<< HEAD
-=======
-enum ContentStyle {
-  NORMAL
-  GAME
-  POLL
-  LIVESTREAM
-  BUNDLE
-}
-
-enum WorkflowStatus {
-  PENDING
-  PROCESSING
-  TASK_CREATED
-  COMPLETED
-  CANCELLED
-}
-
->>>>>>> d8a716a6
 enum UserActivityType {
   ROLE_CHANGED
   ACCOUNT_CREATED
