--- conflicted
+++ resolved
@@ -1043,35 +1043,6 @@
                 )}
 
                 {activeTab === "sheets" && (
-<<<<<<< HEAD
-                  <>
-                    {!podData ? (
-                      <div className="bg-white/80 dark:bg-gray-800/80 backdrop-blur-sm border border-pink-200 dark:border-pink-500/30 rounded-lg p-6">
-                        <div className="flex items-center space-x-3">
-                          <div className="animate-spin rounded-full h-6 w-6 border-b-2 border-pink-600"></div>
-                          <span className="text-gray-700 dark:text-gray-300">
-                            Loading team data for sheets integration...
-                          </span>
-                        </div>
-                      </div>
-                    ) : (
-                      <SheetsIntegration
-                        onSpreadsheetCreated={handleSpreadsheetCreated}
-                        onSheetCreated={() => {
-                          if (
-                            podData?.creators &&
-                            podData.creators.length > 0
-                          ) {
-                            const creatorNames = podData.creators.map(
-                              (creator) => creator.name
-                            );
-                            fetchDriveSheets(creatorNames, true);
-                          }
-                        }}
-                      />
-                    )}
-                  </>
-=======
                   <SheetsIntegration
                     onSpreadsheetCreated={handleSpreadsheetCreated}
                     onSheetCreated={() => {
@@ -1085,7 +1056,6 @@
                       }
                     }}
                   />
->>>>>>> 0271c0bf
                 )}
 
                 {activeTab === "board" && (
