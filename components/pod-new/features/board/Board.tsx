--- conflicted
+++ resolved
@@ -274,7 +274,6 @@
     }
   }, [searchParams, tasks]);
 
-<<<<<<< HEAD
   // Refs for scroll synchronization (prevents memory leaks)
   const headerScrollRef = useRef<HTMLDivElement | null>(null);
   const bodyScrollRef = useRef<HTMLDivElement | null>(null);
@@ -291,24 +290,23 @@
       headerScrollRef.current.scrollLeft = bodyScrollRef.current.scrollLeft;
     }
   }, []);
-=======
+
   // Update selected task when tasks are refetched (to preserve OFTV relation data)
   useEffect(() => {
     if (selectedTask && tasks.length > 0) {
       const updatedTask = tasks.find(t => t.id === selectedTask.id);
       if (updatedTask && updatedTask.title) {
         // Only update if there's actual data difference (especially for relations like oftvTask)
-        const hasOFTVDataChange = teamName === "OFTV" && 
+        const hasOFTVDataChange = teamName === "OFTV" &&
           JSON.stringify((updatedTask as any).oftvTask) !== JSON.stringify((selectedTask as any).oftvTask);
         const hasStatusChange = updatedTask.status !== selectedTask.status;
-        
+
         if (hasOFTVDataChange || hasStatusChange) {
           setSelectedTask(updatedTask as any);
         }
       }
     }
   }, [tasks]);
->>>>>>> 7ddff33e
 
   // Synchronize scroll between header and body on desktop
   useEffect(() => {
