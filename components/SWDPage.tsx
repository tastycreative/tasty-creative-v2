--- conflicted
+++ resolved
@@ -72,7 +72,6 @@
         {/* Updated Tabs with theme styling */}
         <div className="relative">
           <Tabs defaultValue="dashboard" className="w-full space-y-6">
-<<<<<<< HEAD
             <div className="flex justify-center">
               <TabsList className="bg-gray-900/50 border border-gray-800 backdrop-blur-xl rounded-2xl p-2 shadow-2xl">
                 <TabsTrigger 
@@ -82,8 +81,6 @@
                   <span className="relative z-10">Dashboard</span>
                 </TabsTrigger>
                 {(userRole === "SWD" || userRole === "ADMIN") && (
-=======
-            {(userRole === "SWD" || userRole === "ADMIN") && (
               <div className="flex justify-center">
                 <TabsList className="bg-gray-900/50 border border-gray-800 backdrop-blur-xl rounded-2xl p-2 shadow-2xl">
                   <TabsTrigger
@@ -92,29 +89,6 @@
                   >
                     <span className="relative z-10">Dashboard</span>
                   </TabsTrigger>
-
->>>>>>> 424b5203
-                  <TabsTrigger
-                    value="requests"
-                    className="relative px-8 py-3 rounded-xl transition-all duration-300 data-[state=active]:bg-gradient-to-r data-[state=active]:from-blue-600 data-[state=active]:to-cyan-600 data-[state=active]:text-white data-[state=active]:shadow-lg data-[state=active]:shadow-blue-500/25 text-gray-400 hover:text-white hover:bg-gray-800/50 font-medium"
-                  >
-                    <span className="relative z-10">Requests</span>
-                  </TabsTrigger>
-<<<<<<< HEAD
-                )}
-                <TabsTrigger 
-                  value="writing" 
-                  className="relative px-8 py-3 rounded-xl transition-all duration-300 data-[state=active]:bg-gradient-to-r data-[state=active]:from-orange-600 data-[state=active]:to-red-600 data-[state=active]:text-white data-[state=active]:shadow-lg data-[state=active]:shadow-orange-500/25 text-gray-400 hover:text-white hover:bg-gray-800/50 font-medium"
-                >
-                  <span className="relative z-10">Script Writing</span>
-                </TabsTrigger>
-              </TabsList>
-            </div>
-=======
-                </TabsList>
-              </div>
-            )}
->>>>>>> 424b5203
 
             <TabsContent value="dashboard" className="space-y-4 mt-8">
               <SWDDashboard />
