--- conflicted
+++ resolved
@@ -97,11 +97,18 @@
   }, []);
 
   const trafficData = [
-    { name: "Authenticated Users", value: userStats.activeUsers7d, color: "#0088FE" },
-    { 
-      name: "Anonymous Visitors", 
-      value: Math.max(0, (analytics?.uniqueVisitors || 0) - userStats.activeUsers7d), 
-      color: "#00C49F" 
+    {
+      name: "Authenticated Users",
+      value: userStats.activeUsers7d,
+      color: "#0088FE",
+    },
+    {
+      name: "Anonymous Visitors",
+      value: Math.max(
+        0,
+        (analytics?.uniqueVisitors || 0) - userStats.activeUsers7d,
+      ),
+      color: "#00C49F",
     },
   ];
 
@@ -110,12 +117,11 @@
     const date = new Date();
     date.setMonth(date.getMonth() - (11 - i));
     return {
-      month: date.toLocaleDateString('en-US', { month: 'short' }),
-      users: Math.floor(Math.random() * 50) + (i * 10) + 20,
+      month: date.toLocaleDateString("en-US", { month: "short" }),
+      users: Math.floor(Math.random() * 50) + i * 10 + 20,
     };
   });
 
-<<<<<<< HEAD
   // Mock recent users data
   const recentUsers = [
     {
@@ -127,7 +133,7 @@
       createdAt: new Date(),
     },
     {
-      id: "2", 
+      id: "2",
       name: "Jane Smith",
       email: "jane@example.com",
       role: "ADMIN",
@@ -149,14 +155,12 @@
     },
   };
 
-=======
->>>>>>> 3eef4df2
   const roleChartData = Object.entries(stats.usersByRole).map(
     ([role, count]) => ({
       name: role,
       value: count,
       color: ROLE_COLORS[role as keyof typeof ROLE_COLORS] || "#6b7280",
-    })
+    }),
   );
 
   const statCards = [
@@ -444,8 +448,12 @@
             <CardContent className="p-6">
               <div className="flex items-center justify-between">
                 <div>
-                  <p className="text-sm font-medium text-gray-400">Active Users (24h)</p>
-                  <p className="text-2xl font-bold text-white">{userStats.activeUsers24h}</p>
+                  <p className="text-sm font-medium text-gray-400">
+                    Active Users (24h)
+                  </p>
+                  <p className="text-2xl font-bold text-white">
+                    {userStats.activeUsers24h}
+                  </p>
                 </div>
                 <div className="bg-green-900/20 p-3 rounded-full">
                   <Activity className="h-6 w-6 text-green-400" />
@@ -458,8 +466,12 @@
             <CardContent className="p-6">
               <div className="flex items-center justify-between">
                 <div>
-                  <p className="text-sm font-medium text-gray-400">Unique Visitors (7d)</p>
-                  <p className="text-2xl font-bold text-white">{analytics?.uniqueVisitors || 0}</p>
+                  <p className="text-sm font-medium text-gray-400">
+                    Unique Visitors (7d)
+                  </p>
+                  <p className="text-2xl font-bold text-white">
+                    {analytics?.uniqueVisitors || 0}
+                  </p>
                 </div>
                 <div className="bg-purple-900/20 p-3 rounded-full">
                   <Globe className="h-6 w-6 text-purple-400" />
@@ -472,8 +484,12 @@
             <CardContent className="p-6">
               <div className="flex items-center justify-between">
                 <div>
-                  <p className="text-sm font-medium text-gray-400">Page Views (7d)</p>
-                  <p className="text-2xl font-bold text-white">{analytics?.pageViews || 0}</p>
+                  <p className="text-sm font-medium text-gray-400">
+                    Page Views (7d)
+                  </p>
+                  <p className="text-2xl font-bold text-white">
+                    {analytics?.pageViews || 0}
+                  </p>
                 </div>
                 <div className="bg-orange-900/20 p-3 rounded-full">
                   <Eye className="h-6 w-6 text-orange-400" />
@@ -486,8 +502,12 @@
             <CardContent className="p-6">
               <div className="flex items-center justify-between">
                 <div>
-                  <p className="text-sm font-medium text-gray-400">Active Users (30d)</p>
-                  <p className="text-2xl font-bold text-white">{userStats.activeUsers30d}</p>
+                  <p className="text-sm font-medium text-gray-400">
+                    Active Users (30d)
+                  </p>
+                  <p className="text-2xl font-bold text-white">
+                    {userStats.activeUsers30d}
+                  </p>
                 </div>
                 <div className="bg-pink-900/20 p-3 rounded-full">
                   <Clock className="h-6 w-6 text-pink-400" />
@@ -502,38 +522,45 @@
           {/* Activity Timeline */}
           <Card className="bg-gray-800 border-gray-700">
             <CardHeader>
-              <CardTitle className="text-white">Visitor Activity (30 Days)</CardTitle>
+              <CardTitle className="text-white">
+                Visitor Activity (30 Days)
+              </CardTitle>
             </CardHeader>
             <CardContent>
               <ResponsiveContainer width="100%" height={300}>
                 <LineChart data={activityData}>
                   <CartesianGrid strokeDasharray="3 3" stroke="#374151" />
-                  <XAxis 
-                    dataKey="date" 
+                  <XAxis
+                    dataKey="date"
                     stroke="#9CA3AF"
                     fontSize={12}
-                    tickFormatter={(value) => new Date(value).toLocaleDateString('en-US', { month: 'short', day: 'numeric' })}
+                    tickFormatter={(value) =>
+                      new Date(value).toLocaleDateString("en-US", {
+                        month: "short",
+                        day: "numeric",
+                      })
+                    }
                   />
                   <YAxis stroke="#9CA3AF" fontSize={12} />
-                  <Tooltip 
-                    contentStyle={{ 
-                      backgroundColor: "#1F2937", 
+                  <Tooltip
+                    contentStyle={{
+                      backgroundColor: "#1F2937",
                       border: "1px solid #374151",
                       borderRadius: "8px",
-                      color: "#F9FAFB"
+                      color: "#F9FAFB",
                     }}
                   />
-                  <Line 
-                    type="monotone" 
-                    dataKey="pageViews" 
-                    stroke="#60A5FA" 
+                  <Line
+                    type="monotone"
+                    dataKey="pageViews"
+                    stroke="#60A5FA"
                     strokeWidth={2}
                     name="Page Views"
                   />
-                  <Line 
-                    type="monotone" 
-                    dataKey="uniqueVisitors" 
-                    stroke="#34D399" 
+                  <Line
+                    type="monotone"
+                    dataKey="uniqueVisitors"
+                    stroke="#34D399"
                     strokeWidth={2}
                     name="Unique Visitors"
                   />
@@ -545,7 +572,9 @@
           {/* Traffic Sources */}
           <Card className="bg-gray-800 border-gray-700">
             <CardHeader>
-              <CardTitle className="text-white">User vs Anonymous Traffic</CardTitle>
+              <CardTitle className="text-white">
+                User vs Anonymous Traffic
+              </CardTitle>
             </CardHeader>
             <CardContent>
               <ResponsiveContainer width="100%" height={300}>
@@ -555,7 +584,9 @@
                     cx="50%"
                     cy="50%"
                     labelLine={false}
-                    label={({ name, percent }) => `${name} ${(percent * 100).toFixed(0)}%`}
+                    label={({ name, percent }) =>
+                      `${name} ${(percent * 100).toFixed(0)}%`
+                    }
                     outerRadius={80}
                     fill="#8884d8"
                     dataKey="value"
@@ -564,12 +595,12 @@
                       <Cell key={`cell-${index}`} fill={entry.color} />
                     ))}
                   </Pie>
-                  <Tooltip 
-                    contentStyle={{ 
-                      backgroundColor: "#1F2937", 
+                  <Tooltip
+                    contentStyle={{
+                      backgroundColor: "#1F2937",
                       border: "1px solid #374151",
                       borderRadius: "8px",
-                      color: "#F9FAFB"
+                      color: "#F9FAFB",
                     }}
                   />
                 </PieChart>
@@ -581,26 +612,28 @@
         {/* Top Pages */}
         <Card className="bg-gray-800 border-gray-700">
           <CardHeader>
-            <CardTitle className="text-white">Most Visited Pages (Last 7 Days)</CardTitle>
+            <CardTitle className="text-white">
+              Most Visited Pages (Last 7 Days)
+            </CardTitle>
           </CardHeader>
           <CardContent>
             <ResponsiveContainer width="100%" height={400}>
               <BarChart data={topPages} layout="horizontal">
                 <CartesianGrid strokeDasharray="3 3" stroke="#374151" />
                 <XAxis type="number" stroke="#9CA3AF" fontSize={12} />
-                <YAxis 
-                  dataKey="path" 
-                  type="category" 
-                  stroke="#9CA3AF" 
+                <YAxis
+                  dataKey="path"
+                  type="category"
+                  stroke="#9CA3AF"
                   fontSize={12}
                   width={150}
                 />
-                <Tooltip 
-                  contentStyle={{ 
-                    backgroundColor: "#1F2937", 
+                <Tooltip
+                  contentStyle={{
+                    backgroundColor: "#1F2937",
                     border: "1px solid #374151",
                     borderRadius: "8px",
-                    color: "#F9FAFB"
+                    color: "#F9FAFB",
                   }}
                 />
                 <Bar dataKey="views" fill="#60A5FA" />
