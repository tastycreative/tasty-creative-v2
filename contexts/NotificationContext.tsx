"use client";

import React, {
  createContext,
  useContext,
  useEffect,
  useState,
  useRef,
} from "react";
import { toast } from "sonner";
import UserProfile from "@/components/ui/UserProfile";
import { useSession } from "next-auth/react";
import { useNotificationStore } from "@/lib/stores/notificationStore";

// Pure Ably notification context - no EventSource/SSE logic

interface Notification {
  id: string;
  type: string;
  title: string;
  message: string;
  isRead: boolean;
  createdAt: string;
  data?: any;
}

interface NotificationContextType {
  notifications: Notification[];
  unreadCount: number;
  isConnected: boolean;
  connectionType: "polling" | "ably" | null;
  lastUpdated: number;
  markAsRead: (notificationId: string) => Promise<void>;
  markAllAsRead: () => Promise<void>;
  refetch: () => Promise<void>;
  subscribeToTaskUpdates: (
    teamId: string,
    onTaskUpdate: (payload: any) => void
  ) => void;
  unsubscribeFromTaskUpdates: (teamId: string) => void;
  broadcastTaskUpdate: (update: any, teamId: string) => Promise<boolean>;
}

const NotificationContext = createContext<NotificationContextType | null>(null);

export function NotificationProvider({
  children,
}: {
  children: React.ReactNode;
}) {
  // Early SSR guard - prevent any client-side code from running on server
  if (typeof window === "undefined") {
    // Return minimal provider for SSR
    return (
      <NotificationContext.Provider
        value={{
          notifications: [],
          unreadCount: 0,
          isConnected: false,
          connectionType: null,
          lastUpdated: Date.now(),
          markAsRead: async () => {},
          markAllAsRead: async () => {},
          refetch: async () => {},
          subscribeToTaskUpdates: () => {},
          unsubscribeFromTaskUpdates: () => {},
          broadcastTaskUpdate: async () => false,
        }}
      >
        {children}
      </NotificationContext.Provider>
    );
  }

  // Use Zustand store for state management and caching
  const {
    notifications,
    unreadCount,
    isConnected,
    connectionType,
    setNotifications,
    addNotification,
    markAsRead: storeMarkAsRead,
    markAllAsRead: storeMarkAllAsRead,
    setUnreadCount,
    setConnectionStatus,
    updateLastFetchTime,
    shouldRefetch,
<<<<<<< HEAD
=======
    setCurrentUser,
    clearUserData
>>>>>>> 525730e8
  } = useNotificationStore();

  const [lastUpdated, setLastUpdated] = useState(Date.now());
  const ablyClientRef = useRef<any>(null); // Store Ably client reference
  const previousNotificationIds = useRef<Set<string>>(new Set());
  const initialLoadCompletedRef = useRef<boolean>(false);
  const reconnectTimeoutRef = useRef<NodeJS.Timeout>();
  const reconnectAttempts = useRef(0);
  const maxReconnectAttempts = 5;
  const isConnectingRef = useRef<boolean>(false);
  const isFetchingRef = useRef<boolean>(false);
  const lastFetchTimeRef = useRef<number>(0);

  // Get session for authentication
  const { data: session, status } = useSession();

  // Declare connectToAblyStream function
  const connectToAblyStream = useRef<() => void>();

  const showNotificationToast = (notification: Notification) => {
    const data = notification.data || {};

    console.log("🔔 showNotificationToast called with:", notification);

    // Extract user info from notification data - try different user profile fields
    let triggerUserProfile =
      data.movedByUser ||
      data.mentionerUser ||
      data.commenterUser ||
      data.createdByUser ||
      null;

    // For TASK_ASSIGNED notifications, create a profile object from assignedBy data if we don't have one
    if (
      !triggerUserProfile &&
      notification.type === "TASK_ASSIGNED" &&
      data.assignedBy &&
      data.assignedById
    ) {
      triggerUserProfile = {
        id: data.assignedById,
        name: data.assignedBy,
        email: data.assignedByEmail || "", // This might not be available, but we'll provide a fallback
        image: null, // We don't have the image, so it will show initials
      };
    }
    const triggerUserName =
      triggerUserProfile?.name ||
      data.movedBy ||
      data.mentionerName ||
      data.commenterName ||
      data.userWhoLinked ||
      data.createdBy ||
      data.assignedBy ||
      "Someone";
    const taskTitle = data.taskTitle || data.taskUrl?.split("task=")[1] || "";
    const taskUrl = data.taskUrl;

    console.log("🔔 Toast data:", {
      triggerUserProfile,
      triggerUserName,
      taskTitle,
      taskUrl,
      type: notification.type,
    });

    // Create summary based on notification type
    let summary = "";
    let action = "";

    switch (notification.type) {
      case "TASK_STATUS_CHANGED":
        action = `moved "${taskTitle}" to ${data.newColumn || "a new column"}`;
        summary = `Task moved to ${data.newColumn || "new status"}`;
        break;
      case "TASK_MENTION":
        action = `mentioned you in "${taskTitle}"`;
        summary = "You were mentioned in a comment";
        break;
      case "TASK_COMMENT_ADDED":
        action = `commented on "${taskTitle}"`;
        summary = "New comment on task";
        break;
      case "TASK_ASSIGNED":
        // Use the actual notification message for OTP-PTR team assignments
        if (data.submissionType && data.teamName) {
          action = `created a new ${data.submissionType.toUpperCase()} task "${taskTitle}" for your team`;
          summary = `New ${data.submissionType.toUpperCase()} task assigned to ${data.teamName}`;
        } else {
          // Use the actual notification message which includes the assigner's name
          action = notification.message;
          summary = "Task assigned to you";
        }
        break;
      case "POD_TEAM_ADDED":
      case "POD_TEAM_CLIENT_ASSIGNED":
      case "POD_TEAM_MEMBER_JOINED":
        action = "added you to a team";
        summary = notification.message;
        break;
      default:
        action = notification.message;
        summary = notification.title;
    }

    console.log("🔔 Final toast content:", { action, summary });

    // Show toast with click handler
    toast(
      <div
        className="flex items-start space-x-3 cursor-pointer max-w-sm"
        onClick={() => handleToastClick(taskUrl, notification)}
      >
        {triggerUserProfile ? (
          <UserProfile
            user={{
              id: triggerUserProfile.id,
              name: triggerUserProfile.name,
              email: triggerUserProfile.email,
              image: triggerUserProfile.image,
            }}
            size="sm"
            className="flex-shrink-0"
          />
        ) : (
          <div className="flex-shrink-0 w-6 h-6 bg-gradient-to-r from-pink-400 to-purple-500 rounded-full flex items-center justify-center text-white text-xs font-semibold">
            {triggerUserName.charAt(0).toUpperCase()}
          </div>
        )}
        <div className="flex-1 min-w-0 overflow-hidden">
          <p className="text-sm font-medium text-gray-900 dark:text-gray-100 truncate">
            {triggerUserName}
          </p>
          <p className="text-sm text-gray-600 dark:text-gray-400 break-words leading-tight">
            {action}
          </p>
        </div>
      </div>,
      {
        duration: 6000,
        position: "bottom-right",
        style: {
          maxWidth: "400px",
          width: "auto",
        },
      }
    );

    console.log("🔔 Toast called successfully");
  };

  const handleToastClick = (taskUrl?: string, notification?: Notification) => {
    if (taskUrl) {
      window.location.href = taskUrl;
    } else if (notification?.data?.taskId) {
      // Fallback: construct URL from task ID
      const teamParam = notification.data.teamId
        ? `team=${notification.data.teamId}&`
        : "";
      window.location.href = `/apps/pod/board?${teamParam}task=${notification.data.taskId}`;
    }
  };

  const refetch = async () => {
    const currentUserId = session?.user?.id;
    
    // Check cache first - reduce API calls significantly
<<<<<<< HEAD
    if (!shouldRefetch()) {
      console.log("💾 Using cached notifications, skipping API call");
=======
    if (!shouldRefetch(currentUserId)) {
      console.log('💾 Using cached notifications, skipping API call');
>>>>>>> 525730e8
      return;
    }

    // Prevent duplicate simultaneous fetches
    if (isFetchingRef.current) {
      console.log(
        "🚫 Already fetching notifications, skipping duplicate request"
      );
      return;
    }

    // Rate limiting - don't fetch more than once every 5 seconds
    const now = Date.now();
    if (now - lastFetchTimeRef.current < 5000) {
      console.log("🚫 Rate limiting: Last fetch was too recent, skipping");
      return;
    }

    try {
      isFetchingRef.current = true;
      lastFetchTimeRef.current = now;

      console.log("📡 Fetching notifications from API...");
      const res = await fetch("/api/notifications/in-app?all=true", {
        credentials: "include",
      });
      if (res.ok) {
        const data = await res.json();
        const newNotifications = data.notifications || [];
<<<<<<< HEAD

=======
        
        // Ensure we track the current user for these notifications
        if (currentUserId) {
          setCurrentUser(currentUserId);
        }
        
>>>>>>> 525730e8
        // Check for new notifications and show toast
        // Only show toasts if this is not the initial load
        if (initialLoadCompletedRef.current) {
          const newOnes = newNotifications.filter(
            (notif: Notification) =>
              !previousNotificationIds.current.has(notif.id)
          );

          console.log(
            "🔔 New notifications detected during refetch:",
            newOnes.length
          );

          newOnes.forEach((notif: Notification) => {
            console.log("🔔 Showing toast for newly fetched:", notif.title);
            showNotificationToast(notif);
          });
        } else {
          console.log(
            "🔔 First load, not showing toasts for",
            newNotifications.length,
            "notifications"
          );
          initialLoadCompletedRef.current = true;
        }

        // Update the set of seen notification IDs
        previousNotificationIds.current = new Set(
          newNotifications.map((n: Notification) => n.id)
        );

        // Update Zustand store (with caching)
        setNotifications(newNotifications);
        const newUnreadCount = data.count || 0;
        setUnreadCount(newUnreadCount);
        updateLastFetchTime();
        setLastUpdated(Date.now());
<<<<<<< HEAD

        console.log("📊 Notifications updated and cached:", {
=======
        
        console.log('📊 Notifications updated and cached for user:', currentUserId, {
>>>>>>> 525730e8
          total: newNotifications.length,
          unread: newUnreadCount,
          timestamp: new Date().toLocaleString(),
        });
      }
    } catch (err) {
      console.error("❌ Error fetching notifications:", err);
      // swallow network errors silently to avoid noisy logs
    } finally {
      isFetchingRef.current = false; // Always reset fetching flag
    }
  };

  const markAsRead = async (notificationId: string) => {
    // Update store immediately for instant UI feedback
    storeMarkAsRead(notificationId);

    try {
      await fetch("/api/notifications/mark-read", {
        method: "POST",
        headers: { "Content-Type": "application/json" },
        credentials: "include",
        body: JSON.stringify({ notificationId }),
      });
      console.log("✅ Marked notification as read:", notificationId);
    } catch (err) {
      console.error("❌ Failed to mark as read:", err);
      // Could implement rollback here if needed
    }
    // No need to refetch - store is already updated
  };

  const markAllAsRead = async () => {
    // Update store immediately for instant UI feedback
    storeMarkAllAsRead();

    try {
      await fetch("/api/notifications/mark-read", {
        method: "POST",
        credentials: "include",
        headers: { "Content-Type": "application/json" },
        body: JSON.stringify({ markAll: true }),
      });
      console.log("✅ Marked all notifications as read");
    } catch (err) {
      console.error("❌ Failed to mark all as read:", err);
      // Could implement rollback here if needed
    }
    // No need to refetch - store is already updated
  };

  // No-op realtime subscription API to keep callers working until a new
  // realtime implementation is added.
  function subscribeToTaskUpdates(
    _teamId: string,
    _onTaskUpdate: (p: any) => void
  ) {
    // intentionally left blank — use refetch() for updates
  }

  function unsubscribeFromTaskUpdates(_teamId: string) {
    // no-op
  }

  async function broadcastTaskUpdate(
    _update: any,
    _teamId: string
  ): Promise<boolean> {
    // no-op broadcast
    return false;
  }

  // Establish Ably real-time connection
  useEffect(() => {
    // Only run on client side
    if (typeof window === "undefined") {
      console.log("❌ Running on server, skipping Ably connection");
      return;
    }

    console.log("🚀 NotificationContext useEffect triggered");
    console.log("🔐 Auth status:", status, "Session:", !!session?.user);

    // Wait for authentication to be resolved
    if (status === "loading") {
      console.log("⏳ Auth loading, waiting...");
      return;
    }

    if (status === "unauthenticated" || !session?.user) {
      console.log("❌ User not authenticated, skipping Ably connection");
      return;
    }

    console.log(
      "✅ User authenticated, proceeding with Ably connection for:",
      session.user.email
    );

    // Define the connection function
    connectToAblyStream.current = async () => {
      // Prevent multiple simultaneous connection attempts
      if (isConnectingRef.current) {
        console.log(
          "🚫 Already connecting, skipping duplicate connection attempt"
        );
        return;
      }

      console.log("🔗 Connecting to Ably notification stream...");
      isConnectingRef.current = true;

      try {
        // Import Ably dynamically to avoid SSR issues
        if (typeof window === "undefined") {
          console.log("❌ Cannot import Ably on server side");
          return;
        }

        const Ably = (await import("ably")).default;

        console.log("🚀 Creating Ably client connection...");

        const ably = new Ably.Realtime({
          authUrl: "/api/notifications/ably-token",
          authMethod: "POST",
        });

        console.log("📡 Ably client created, waiting for connection...");

        ably.connection.on("connected", () => {
          console.log("✅ Ably connection established");
          setConnectionStatus(true, "ably");
          reconnectAttempts.current = 0;
          isConnectingRef.current = false;

          // Clear any existing reconnect timeout
          if (reconnectTimeoutRef.current) {
            clearTimeout(reconnectTimeoutRef.current);
          }

          console.log("🎯 Ably Connection established successfully");

          // Initial fetch of notifications
          refetch();
        });

        // Subscribe to user's notification channel
        const userId = session?.user?.id;
        if (userId) {
          const channelName = `user:${userId}:notifications`;
          console.log("🔗 Subscribing to channel:", channelName);

          const channel = ably.channels.get(channelName);

          await channel.subscribe("notification", (message) => {
            try {
              console.log("📬 Received Ably notification:", message);

              const notificationData = message.data?.data || message.data;

              if (notificationData) {
                const notification = notificationData;
<<<<<<< HEAD

=======
                
                // Double-check that this notification is for the current user
                // (Should already be guaranteed by channel subscription, but extra safety)
                const currentUserId = session?.user?.id;
                const notificationUserId = notification.userId || notification.data?.userId;
                
                if (currentUserId && notificationUserId && notificationUserId !== currentUserId) {
                  console.log('🚫 Ignoring notification for different user:', notificationUserId, 'vs', currentUserId);
                  return;
                }
                
>>>>>>> 525730e8
                // Check if this is a new notification
                if (!previousNotificationIds.current.has(notification.id)) {
                  console.log(
                    "🔔 New Ably notification received:",
                    notification.title
                  );
                  showNotificationToast(notification);

                  // Add to seen notifications
                  previousNotificationIds.current.add(notification.id);

                  // Update Zustand store directly
                  addNotification(notification);
                  setLastUpdated(Date.now());
                } else {
                  console.log(
                    "🔔 Duplicate notification ignored:",
                    notification.title
                  );
                }
              }
            } catch (error) {
              console.error("❌ Error processing Ably notification:", error);
            }
          });

          console.log("✅ Subscribed to Ably notifications for user:", userId);
        }

        ably.connection.on("failed", (error) => {
          console.error("❌ Ably connection failed:", error);
          setConnectionStatus(false, null);
          isConnectingRef.current = false;

          // Attempt to reconnect with exponential backoff
          if (reconnectAttempts.current < maxReconnectAttempts) {
            const delay = Math.min(
              1000 * Math.pow(2, reconnectAttempts.current),
              30000
            );
            console.log(
              `🔄 Attempting to reconnect in ${delay}ms (attempt ${reconnectAttempts.current + 1}/${maxReconnectAttempts})`
            );

            reconnectTimeoutRef.current = setTimeout(() => {
              reconnectAttempts.current++;
              connectToAblyStream.current?.();
            }, delay);
          }
        });

        ably.connection.on("disconnected", () => {
          console.warn("⚠️ Ably connection disconnected");
          setConnectionStatus(false, null);
        });

        // Store Ably client reference for connection management
        ablyClientRef.current = ably;
      } catch (error) {
        console.error("❌ Failed to create Ably connection:", error);
        setConnectionStatus(false, null);
        isConnectingRef.current = false;
      }
    };

    // Start Ably connection
    connectToAblyStream.current?.();

    // Cleanup function
    return () => {
      console.log("🧹 Cleaning up Ably notification connection...");

      // Reset flags
      isConnectingRef.current = false;

      if (reconnectTimeoutRef.current) {
        clearTimeout(reconnectTimeoutRef.current);
      }

      if (ablyClientRef.current) {
        // Close Ably connection
        try {
          ablyClientRef.current.connection.close();
        } catch (error) {
          console.log("Error closing Ably connection:", error);
        }
        ablyClientRef.current = null;
      }

      setConnectionStatus(false, null);
    };
  }, [status, session?.user?.id]);

<<<<<<< HEAD
=======
  // Handle user changes - clear cache when user switches
  useEffect(() => {
    const currentUserId = session?.user?.id;
    
    if (status === 'authenticated' && currentUserId) {
      console.log('👤 Setting current user for notifications:', currentUserId);
      setCurrentUser(currentUserId);
      
      // Clear previous notification IDs when user changes
      previousNotificationIds.current = new Set();
      initialLoadCompletedRef.current = false;
    } else if (status === 'unauthenticated') {
      console.log('👤 User logged out, clearing notification cache');
      clearUserData();
      previousNotificationIds.current = new Set();
      initialLoadCompletedRef.current = false;
    }
  }, [status, session?.user?.id, setCurrentUser, clearUserData]);





>>>>>>> 525730e8
  // Initial fetch when component mounts
  useEffect(() => {
    // Initial fetch will happen when Ably stream connects
    // This ensures we don't double-fetch
  }, []);

  return (
    <NotificationContext.Provider
      value={{
        notifications,
        unreadCount,
        isConnected,
        connectionType,
        lastUpdated,
        markAsRead,
        markAllAsRead,
        refetch,
        subscribeToTaskUpdates,
        unsubscribeFromTaskUpdates,
        broadcastTaskUpdate,
      }}
    >
      {children}
    </NotificationContext.Provider>
  );
}

export function useNotifications() {
  const context = useContext(NotificationContext);
  if (!context) {
    throw new Error(
      "useNotifications must be used within a NotificationProvider"
    );
  }
  return context;
}<|MERGE_RESOLUTION|>--- conflicted
+++ resolved
@@ -86,11 +86,8 @@
     setConnectionStatus,
     updateLastFetchTime,
     shouldRefetch,
-<<<<<<< HEAD
-=======
     setCurrentUser,
-    clearUserData
->>>>>>> 525730e8
+    clearUserData,
   } = useNotificationStore();
 
   const [lastUpdated, setLastUpdated] = useState(Date.now());
@@ -256,15 +253,10 @@
 
   const refetch = async () => {
     const currentUserId = session?.user?.id;
-    
+
     // Check cache first - reduce API calls significantly
-<<<<<<< HEAD
-    if (!shouldRefetch()) {
+    if (!shouldRefetch(currentUserId)) {
       console.log("💾 Using cached notifications, skipping API call");
-=======
-    if (!shouldRefetch(currentUserId)) {
-      console.log('💾 Using cached notifications, skipping API call');
->>>>>>> 525730e8
       return;
     }
 
@@ -294,16 +286,12 @@
       if (res.ok) {
         const data = await res.json();
         const newNotifications = data.notifications || [];
-<<<<<<< HEAD
-
-=======
-        
+
         // Ensure we track the current user for these notifications
         if (currentUserId) {
           setCurrentUser(currentUserId);
         }
-        
->>>>>>> 525730e8
+
         // Check for new notifications and show toast
         // Only show toasts if this is not the initial load
         if (initialLoadCompletedRef.current) {
@@ -341,17 +329,16 @@
         setUnreadCount(newUnreadCount);
         updateLastFetchTime();
         setLastUpdated(Date.now());
-<<<<<<< HEAD
-
-        console.log("📊 Notifications updated and cached:", {
-=======
-        
-        console.log('📊 Notifications updated and cached for user:', currentUserId, {
->>>>>>> 525730e8
-          total: newNotifications.length,
-          unread: newUnreadCount,
-          timestamp: new Date().toLocaleString(),
-        });
+
+        console.log(
+          "📊 Notifications updated and cached for user:",
+          currentUserId,
+          {
+            total: newNotifications.length,
+            unread: newUnreadCount,
+            timestamp: new Date().toLocaleString(),
+          }
+        );
       }
     } catch (err) {
       console.error("❌ Error fetching notifications:", err);
@@ -511,21 +498,27 @@
 
               if (notificationData) {
                 const notification = notificationData;
-<<<<<<< HEAD
-
-=======
-                
+
                 // Double-check that this notification is for the current user
                 // (Should already be guaranteed by channel subscription, but extra safety)
                 const currentUserId = session?.user?.id;
-                const notificationUserId = notification.userId || notification.data?.userId;
-                
-                if (currentUserId && notificationUserId && notificationUserId !== currentUserId) {
-                  console.log('🚫 Ignoring notification for different user:', notificationUserId, 'vs', currentUserId);
+                const notificationUserId =
+                  notification.userId || notification.data?.userId;
+
+                if (
+                  currentUserId &&
+                  notificationUserId &&
+                  notificationUserId !== currentUserId
+                ) {
+                  console.log(
+                    "🚫 Ignoring notification for different user:",
+                    notificationUserId,
+                    "vs",
+                    currentUserId
+                  );
                   return;
                 }
-                
->>>>>>> 525730e8
+
                 // Check if this is a new notification
                 if (!previousNotificationIds.current.has(notification.id)) {
                   console.log(
@@ -619,32 +612,25 @@
     };
   }, [status, session?.user?.id]);
 
-<<<<<<< HEAD
-=======
   // Handle user changes - clear cache when user switches
   useEffect(() => {
     const currentUserId = session?.user?.id;
-    
-    if (status === 'authenticated' && currentUserId) {
-      console.log('👤 Setting current user for notifications:', currentUserId);
+
+    if (status === "authenticated" && currentUserId) {
+      console.log("👤 Setting current user for notifications:", currentUserId);
       setCurrentUser(currentUserId);
-      
+
       // Clear previous notification IDs when user changes
       previousNotificationIds.current = new Set();
       initialLoadCompletedRef.current = false;
-    } else if (status === 'unauthenticated') {
-      console.log('👤 User logged out, clearing notification cache');
+    } else if (status === "unauthenticated") {
+      console.log("👤 User logged out, clearing notification cache");
       clearUserData();
       previousNotificationIds.current = new Set();
       initialLoadCompletedRef.current = false;
     }
   }, [status, session?.user?.id, setCurrentUser, clearUserData]);
 
-
-
-
-
->>>>>>> 525730e8
   // Initial fetch when component mounts
   useEffect(() => {
     // Initial fetch will happen when Ably stream connects
